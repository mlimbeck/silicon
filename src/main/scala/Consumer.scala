--- conflicted
+++ resolved
@@ -3,28 +3,17 @@
 
 import com.weiglewilczek.slf4s.Logging
 import sil.verifier.PartialVerificationError
-<<<<<<< HEAD
 import sil.verifier.reasons.{MagicWandChunkOutdated, InsufficientPermission, NonPositivePermission, AssertionFalse, MagicWandChunkNotFound}
-import sil.ast.utility.Permissions.isConditional
-=======
-import sil.verifier.reasons.{NonPositivePermission, AssertionFalse}
 import sil.ast.LocalVar
->>>>>>> 5ce2fce9
 import interfaces.state.{Store, Heap, PathConditions, State, StateFormatter, ChunkIdentifier, StateFactory}
 import interfaces.{Producer, Consumer, Evaluator, VerificationResult, Failure}
 import interfaces.reporting.TraceView
 import interfaces.decider.Decider
-<<<<<<< HEAD
-import state.{SymbolConvert, DirectChunk, DirectFieldChunk, DirectPredicateChunk, MagicWandChunk}
-import state.terms._
-import reporting.{DefaultContext, Consuming, ImplBranching, IfBranching, Bookkeeper}
-import supporters.MagicWandSupporter
-=======
 import reporting.{DefaultContext, Consuming, ImplBranching, IfBranching, Bookkeeper}
 import state.{DirectChunk, DirectFieldChunk, DirectPredicateChunk, SymbolConvert}
 import state.terms._
 import state.terms.perms.{IsPositive, IsNoAccess}
->>>>>>> 5ce2fce9
+import supporters.MagicWandSupporter
 import heap.QuantifiedChunkHelper
 
 trait DefaultConsumer[ST <: Store[ST], H <: Heap[H],
@@ -38,37 +27,22 @@
   private type C = DefaultContext[ST, H, S]
   private type P = DefaultFractionalPermissions
 
-<<<<<<< HEAD
   protected implicit val manifestH: Manifest[H]
 
-	protected val decider: Decider[P, ST, H, PC, S, C]
-	import decider.assume
+  protected val decider: Decider[P, ST, H, PC, S, C]
+  import decider.assume
 
   protected val stateFactory: StateFactory[ST, H, S]
   import stateFactory.Γ
-=======
-	protected val decider: Decider[P, ST, H, PC, S, C, TV]
-	import decider.assume
-
-  protected val stateFactory: StateFactory[ST, H, S]
-  import stateFactory._
->>>>>>> 5ce2fce9
 
   protected val symbolConverter: SymbolConvert
   import symbolConverter.toSort
 
-<<<<<<< HEAD
-	protected val chunkFinder: ChunkFinder[P, ST, H, S, C, TV]
-	import chunkFinder.withChunk
-
   protected val stateUtils: StateUtils[ST, H, PC, S, C]
   protected val magicWandSupporter: MagicWandSupporter[ST, H, PC, S, C]
-=======
-  protected val quantifiedChunkHelper: QuantifiedChunkHelper[ST, H, PC, S, C, TV]
->>>>>>> 5ce2fce9
-	protected val stateFormatter: StateFormatter[ST, H, S, String]
-	protected val bookkeeper: Bookkeeper
-	protected val config: Config
+  protected val stateFormatter: StateFormatter[ST, H, S, String]
+  protected val bookkeeper: Bookkeeper
+  protected val config: Config
   protected val quantifiedChunkHelper: QuantifiedChunkHelper[ST, H, PC, S, C, TV]
 
   /*
@@ -83,17 +57,12 @@
 
     /* TODO: What should the result of current-perms(x.f) be when it occurs on the rhs of a magic wand? */
 
-<<<<<<< HEAD
     val c0 = c.copy(reserveEvalHeap = c.reserveHeap)
 
     consume2(σ, σ.h, p, φ, pve, c0, tv)((h1, t, dcs, c1) => {
       val c2 = c1.copy(reserveEvalHeap = c.reserveEvalHeap)
       Q(σ \ h1, t, dcs, c2)})
   }
-=======
-    consume(σ, σ.h, p, φ, pve, c, tv)((h1, t, dcs, c1) =>
-      Q(σ \ h1, t, dcs, c1))
->>>>>>> 5ce2fce9
 
   def consumes(σ: S,
                p: P,
@@ -168,12 +137,8 @@
       /* Quantified field access predicate */
       case ast.Forall(vars, triggers, ast.Implies(cond, ast.FieldAccessPredicate(locacc @ ast.FieldAccess(eRcvr, f), loss))) =>
         val tVars = vars map (v => decider.fresh(v.name, toSort(v.typ)))
-<<<<<<< HEAD
         val γVars = Γ((vars map (v => ast.LocalVariable(v.name)(v.typ))) zip tVars)
-=======
-        val γVars = Γ((vars map (v => LocalVar(v.name)(v.typ))) zip tVars)
         val σ0 = σ \+ γVars
->>>>>>> 5ce2fce9
 
         eval(σ0, cond, pve, c, tv)((tCond, c1) => {
           /* We cheat a bit and syntactically rewrite the range; this should
@@ -205,27 +170,6 @@
 
       case ast.AccessPredicate(locacc, perm) =>
         withChunkIdentifier(σ, locacc, true, pve, c, tv)((id, c1) =>
-<<<<<<< HEAD
-              evalp(σ, perm, pve, c1, tv)((tPerm, c2) =>
-                if (decider.isPositive(tPerm, !isConditional(perm)))
-                  consumePermissions(σ, h, id, p * tPerm, locacc, pve, c2, tv)((h1, ch, c3, results) =>
-                    ch match {
-                      case fc: DirectFieldChunk =>
-                          val snap = fc.value.convert(sorts.Snap)
-                          Q(h1, snap, fc :: Nil, c3)
-
-                      case pc: DirectPredicateChunk =>
-                        val h2 =
-                          if (results.consumedCompletely)
-                            pc.nested.foldLeft(h1){case (ha, nc) => ha - nc}
-                          else
-                            h1
-                        Q(h2, pc.snap, pc :: Nil, c3)
-
-                      case _ => sys.error(s"Unexpected chunk after consuming $φ: $ch")})
-                else
-                  Failure[C, ST, H, S, TV](pve dueTo NonPositivePermission(perm), c2, tv)))
-=======
           evalp(σ, perm, pve, c1, tv)((tPerm, c2) =>
             decider.assert(σ, IsPositive(tPerm)){
               case true =>
@@ -234,17 +178,16 @@
                     case fc: DirectFieldChunk =>
                         val snap = fc.value.convert(sorts.Snap)
                         Q(h1, snap, fc :: Nil, c3)
-
                     case pc: DirectPredicateChunk =>
                       val h2 =
                         if (results.consumedCompletely)
                           pc.nested.foldLeft(h1){case (ha, nc) => ha - nc}
                         else
                           h1
-                      Q(h2, pc.snap, pc :: Nil, c3)})
+                      Q(h2, pc.snap, pc :: Nil, c3)
+                    case _ => sys.error(s"Unexpected chunk after consuming $φ: $ch")})
               case false =>
                 Failure[C, ST, H, S, TV](pve dueTo NonPositivePermission(perm), c2, tv)}))
->>>>>>> 5ce2fce9
 
       /* TODO: Needs to consider both heaps. Try to merge this code with consumeIncludingReserveHeap. */
       case _ if φ.typ == ast.types.Wand =>
@@ -301,14 +244,6 @@
 			 * not in the partially consumed heap(s) (h, c.reserveHeap).
 			 */
       case _ =>
-<<<<<<< HEAD
-        eval(σ, φ, pve, c, tv)((t, c1) =>
-          if (decider.assert(t)) {
-            assume(t)
-            Q(h, Unit, Nil, c1)
-          } else
-            Failure[C, ST, H, S, TV](pve dueTo AssertionFalse(φ), c1, tv))
-=======
         decider.tryOrFail[(H, Term, List[DirectChunk], C)](σ)((σ1, QS, QF) => {
           eval(σ1, φ, pve, c, tv)((t, c) =>
             decider.assert(σ1, t) {
@@ -319,7 +254,6 @@
                 QF(Failure[C, ST, H, S, TV](pve dueTo AssertionFalse(φ), c, tv))
             })
         })(Q.tupled)
->>>>>>> 5ce2fce9
 		}
 
 		consumed
