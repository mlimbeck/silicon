/*
 * This Source Code Form is subject to the terms of the Mozilla Public
 * License, v. 2.0. If a copy of the MPL was not distributed with this
 * file, You can obtain one at http://mozilla.org/MPL/2.0/.
 */

package viper
package silicon

import com.weiglewilczek.slf4s.Logging
import silver.ast.utility.Expressions
import silver.verifier.PartialVerificationError
import silver.verifier.errors.PreconditionInAppFalse
import silver.verifier.reasons.{DivisionByZero, ReceiverNull, NonPositivePermission}
import reporting.Bookkeeper
import interfaces.{Evaluator, Consumer, Producer, VerificationResult, Failure, Success}
<<<<<<< HEAD
import interfaces.state.{ChunkIdentifier, Store, Heap, PathConditions, State, StateFormatter, StateFactory,
    FieldChunk, Chunk}
=======
import interfaces.state.{ChunkIdentifier, Store, Heap, PathConditions, State, StateFormatter, StateFactory, FieldChunk}
>>>>>>> 3dfcf68a
import interfaces.decider.Decider
import state.{DefaultContext, PredicateChunkIdentifier, FieldChunkIdentifier, SymbolConvert, DirectChunk}
import state.terms._
import state.terms.predef.`?s`
import state.terms.implicits._
import state.terms.perms.IsPositive
import supporters.MagicWandSupporter

trait DefaultEvaluator[ST <: Store[ST],
                       H <: Heap[H],
                       PC <: PathConditions[PC],
											 S <: State[ST, H, S]]
<<<<<<< HEAD
		extends Evaluator[DefaultFractionalPermissions, ST, H, S, DefaultContext[H]] with HasLocalState
		{ this: Logging with Consumer[DefaultFractionalPermissions, Chunk, ST, H, S, DefaultContext[H]]
										with Producer[DefaultFractionalPermissions, ST, H, S, DefaultContext[H]]
										with Brancher[ST, H, S, DefaultContext[H]]
                    with MagicWandSupporter[ST, H, PC, S] =>
=======
		extends Evaluator[DefaultFractionalPermissions, ST, H, S, DefaultContext] with HasLocalState
		{ this: Logging with Consumer[DefaultFractionalPermissions, DirectChunk, ST, H, S, DefaultContext]
										with Producer[DefaultFractionalPermissions, ST, H, S, DefaultContext]
										with Brancher[ST, H, S, DefaultContext]
										with Joiner[ST, H, S, DefaultContext] =>
>>>>>>> 3dfcf68a

  private type C = DefaultContext[H]
  private type P = DefaultFractionalPermissions

	protected val decider: Decider[P, ST, H, PC, S, C]
	import decider.{fresh, assume}

	protected val stateFactory: StateFactory[ST, H, S]
	import stateFactory._

	protected val symbolConverter: SymbolConvert
	import symbolConverter.toSort

  protected val stateUtils: StateUtils[ST, H, PC, S, C]
	protected val stateFormatter: StateFormatter[ST, H, S, String]
	protected val config: Config
	protected val bookkeeper: Bookkeeper

	/*private*/ var fappCache: Map[Term, Set[Term]] = Map()
	/*private*/ var fappCacheFrames: Stack[Map[Term, Set[Term]]] = Stack()

	def evals(σ: S, es: Seq[ast.Expression], pve: PartialVerificationError, c: C)
			     (Q: (List[Term], C) => VerificationResult)
           : VerificationResult =

		evals2(σ, es, Nil, pve, c)((ts, c1) =>
			Q(ts, c1))

	def evalp(σ: S, p: ast.Expression, pve: PartialVerificationError, c: C)
			     (Q: (P, C) => VerificationResult)
           : VerificationResult = {

    eval(σ, p, pve, c)((tp, c1) => tp match {
      case fp: DefaultFractionalPermissions => Q(fp, c1)
      case _ => Q(TermPerm(tp), c1)})
  }

	private def evals2(σ: S,
                     es: Seq[ast.Expression],
                     ts: List[Term],
                     pve: PartialVerificationError,
                     c: C)
                    (Q: (List[Term], C) => VerificationResult)
                    : VerificationResult = {

		if (es.isEmpty)
			Q(ts.reverse, c)
		else
			eval(σ, es.head, pve, c)((t, c1) =>
				evals2(σ, es.tail, t :: ts, pve, c1)(Q))
	}

	def eval(σ: S, e: ast.Expression, pve: PartialVerificationError, c: C)
          (Q: (Term, C) => VerificationResult)
          : VerificationResult = {

<<<<<<< HEAD
		val hEval = c.additionalEvalHeap.map(_ + σ.h).getOrElse(σ.h)
    eval2(σ \ hEval, e, pve, c)((t, c1) =>
      Q(t, c1))
=======
		eval2(σ, e, pve, c)((t, c1) => {
      val c2 =
        if (c1.recordPossibleTriggers)
          e match {
            case pt: silver.ast.PossibleTrigger => c1.copy(possibleTriggers = c1.possibleTriggers + (pt -> t))
            case _ => c1}
        else
          c1
			Q(t, c2)})
>>>>>>> 3dfcf68a
  }

  protected def eval2(σ: S, e: ast.Expression, pve: PartialVerificationError, c: C)
                     (Q: (Term, C) => VerificationResult)
                     : VerificationResult = {

		/* For debugging only */
		e match {
			case  _: ast.True | _: ast.False | _: ast.NullLiteral | _: ast.IntegerLiteral | _: ast.FullPerm | _: ast.NoPerm
          | _: ast.Variable | _: ast.WildcardPerm | _: ast.FractionalPerm | _: ast.ResultLiteral
          | _: ast.WildcardPerm | _: ast.FieldAccess =>

			case _ =>
        logger.debug(s"\nEVAL ${e.pos}: $e")
				logger.debug(stateFormatter.format(σ))
        if (c.reserveHeaps.nonEmpty)
          logger.debug("hR = " + c.reserveHeaps.map(stateFormatter.format).mkString("", ",\n     ", ""))
        c.lhsHeap.map(h => logger.debug("hLHS = " + stateFormatter.format(h)))
        decider.prover.logComment(s"[eval] $e")
		}

    /* Since commit 0cf1f26, evaluating unfoldings is a local operation, and it
     * might be tempting to think that we don't need to locally evaluate
     * Implies and Ite anymore. However, that is not true, because not all of
     * them occur in the context of an unfolding. They can also occur in a
     * pre/postcondition such as 'requires b1 ==> b2', in which case Silicon
     * still shouldn't branch.
     */

    /* TODO: LocalEvaluationResults collect contexts as well.
     *       However, only one context can be passed on to Q, and currently
     *       the one from the first LocalEvaluationResult is taken.
     *       This shouldn't be much of a problem, except maybe for debugging,
     *       as long as the context doesn't keep track of any crucial
     *       information. This may not always be the case, however. E.g., the
     *       Wands-Silicon prototype (for the rejected FM'14 paper) uses the
     *       context to record the reserve heap.
     */

    val resultTerm = e match {
      case ast.True() => Q(True(), c)
      case ast.False() => Q(False(), c)

      case ast.NullLiteral() => Q(Null(), c)
      case ast.IntegerLiteral(bigval) => Q(IntLiteral(bigval), c)

      case ast.Equals(e0, e1) => evalBinOp(σ, e0, e1, Equals, pve, c)(Q)
      case ast.Unequals(e0, e1) => evalBinOp(σ, e0, e1, (p0: Term, p1: Term) => Not(Equals(p0, p1)), pve, c)(Q)

      case v: ast.Variable => Q(σ.γ(v), c)

      case _: ast.FullPerm => Q(FullPerm(), c)
      case _: ast.NoPerm => Q(NoPerm(), c)

      case ast.FractionalPerm(e0, e1) =>
        evalPermOp(σ, e0, e1, (t0, t1) => FractionPerm(t0, t1), pve, c)((tFP, c1) =>
          failIfDivByZero(σ, tFP, e1, tFP.d, TermPerm(0), pve, c1)(Q))

      case _: ast.WildcardPerm =>
        val (tVar, tConstraints) = stateUtils.freshARP()
        assume(tConstraints)
        Q(WildcardPerm(tVar), c)

      case ast.CurrentPerm(locacc) =>
        withChunkIdentifier(σ, locacc, true, pve, c)((id, c1) =>
          decider.getChunk[DirectChunk](σ, σ.h, id) match {
            case Some(ch) => Q(ch.perm, c1)
            case None => Q(NoPerm(), c1)
          })

      case fa: ast.FieldAccess =>
        withChunkIdentifier(σ, fa, true, pve, c)((id, c1) =>
          decider.withChunk[FieldChunk](σ, σ.h, id, fa, pve, c1)(ch => {
            val c2 = c1.snapshotRecorder match {
              case Some(sr) =>
                c1.copy(snapshotRecorder = Some(sr.copy(locToChunk = sr.locToChunk + (fa -> ch.id))))
              case _ => c1}
            Q(ch.value, c2)}))

      case ast.Not(e0) =>
        eval(σ, e0, pve, c)((t0, c1) =>
          Q(Not(t0), c1))

      case ast.IntNeg(e0) =>
        eval(σ, e0, pve, c)((t0, c1) =>
          Q(Minus(0, t0), c1))

      case ast.Old(e0) => eval(σ \ σ.g, e0, pve, c)(Q)
      case ast.PackageOld(e0) => ??? // eval(σ \ c.poldHeap.get, e0, pve, c, tv)(Q)
      case ast.ApplyOld(e0) => eval(σ \ c.lhsHeap.get, e0, pve, c)(Q)

      /* Strict evaluation of AND */
      case ast.And(e0, e1) if config.disableShortCircuitingEvaluations() =>
        evalBinOp(σ, e0, e1, (t1, t2) => And(t1, t2), pve, c)(Q)

      /* Short-circuiting evaluation of AND */
      case ast.And(e0, e1) =>
<<<<<<< HEAD
        /* TODO: It should no longer be possible to accumulate local results, because
         *       all branching constructs are locally evaluated themselves.
         *       Hence, implement evaluation of AND similar to that of OR.
         *       Try to reuse code!
         */
        var πPre: Set[Term] = Set()
        var t0: Option[Term] = None
        var localResults: List[LocalEvaluationResult] = Nil

        eval(σ, e0, pve, c)((_t0, c1) => {
          assert(t0.isEmpty || t0.get == _t0, s"Unexpected difference: $t0 vs ${_t0}")

          t0 = Some(_t0)
          πPre = decider.π

          decider.pushScope()
          /* TODO: Add a branch-function that only takes a true-continuation.
          *       Give it a more appropriate name, one that expresses
          *       that it is more a continue-if-no-contradiction thing.
          */
          val r =
            branch(σ, t0.get, c1,
              (c2: C) =>
                eval(σ, e1, pve, c2)((_t1, c3) => {
                  localResults ::= LocalEvaluationResult(guards, _t1, decider.π -- (πPre + t0.get), c3)
                  Success()}),
              (c2: C) => Success())

          decider.popScope()

          r && {
            checkReserveHeaps(localResults)
            val (t1: Term, tAux: Set[Term]) = combine(localResults)
            val tAnd = And(t0.get, t1)
            assume(tAux)
            Q(tAnd, localResults.headOption.fold(c1)(_.context))}})
=======
        evalDependently(σ, e0, e1, Predef.identity, pve, c)((t0, optT1, c1) => {
          val tAnd = And(t0, optT1.getOrElse(True()))
          Q(tAnd, c1)})
>>>>>>> 3dfcf68a

      /* Strict evaluation of OR */
      case ast.Or(e0, e1) if config.disableShortCircuitingEvaluations() =>
        evalBinOp(σ, e0, e1, Or, pve, c)(Q)

      /* Short-circuiting evaluation of OR */
      case ast.Or(e0, e1) =>
        evalDependently(σ, e0, e1, Not, pve, c)((t0, optT1, c1) => {
          val tOr = Or(t0, optT1.getOrElse(True()))
          Q(tOr, c1)})

<<<<<<< HEAD
            assert(tEvaluatedIf == False() || tEvaluatedIf == t0, s"Unexpected difference: $tEvaluatedIf vs $t0")
            assert(πIf.isEmpty || πIf == πDiff, s"Unexpected difference: $πIf vs $πDiff")

            πIf = πDiff
            tEvaluatedIf = t0

            branch(σ, t0, c1,
              (c2: C) =>
                eval(σ, e1, pve, c2)((t1, c3) => {
                  localResults ::= LocalEvaluationResult(guards, t1, decider.π -- (πPre ++ πIf + tEvaluatedIf), c3)
                  Success()}),
              (c2: C) => Success())})

        decider.popScope()

        r && {
          checkReserveHeaps(localResults)

          /* The additional path conditions gained while evaluating the
           * antecedent can be assumed in any case.
           * If the antecedent holds, then the additional path conditions
           * related to the consequent can also be assumed.
           */

          val (tActualThen: Term, tAuxThen: Set[Term]) = combine(localResults)
          val tAuxIf = state.terms.utils.BigAnd(πIf)

          val tImplies = Implies(tEvaluatedIf, tActualThen)
          val tAuxImplies = Implies(tEvaluatedIf, state.terms.utils.BigAnd(tAuxThen))

          assume(Set(tAuxIf, tAuxImplies))
          Q(tImplies, localResults.headOption.fold(c)(_.context))}

      case _: ast.Ite if config.disableLocalEvaluations() => nonLocalEval(σ, e, pve, c)(Q)

      case ite @ ast.Ite(e0, e1, e2) =>
        val πPre: Set[Term] = decider.π
        var πIf: Option[Set[Term]] = None
        var tActualIf: Option[Term] = None

        var localResultsThen: List[LocalEvaluationResult] = Nil
        var localResultsElse: List[LocalEvaluationResult] = Nil

        decider.pushScope()

        val r =
          eval(σ, e0, pve, c)((t0, c1) => {
            val πDiff = decider.π -- πPre

            assert(tActualIf.isEmpty || tActualIf.get == t0, s"Unexpected difference: $tActualIf vs $t0")
            assert(πIf.isEmpty || πIf.get == πDiff, s"Unexpected difference: $πIf vs $πDiff")

            πIf = Some(πDiff)
            tActualIf = Some(t0)

            branch(σ, t0, c1,
              (c2: C) => {
                eval(σ, e1, pve, c2)((t1, c3) => {
                  localResultsThen ::= LocalEvaluationResult(guards, t1, decider.π -- (πPre ++ πIf.get + t0), c3)
                  Success()})},
              (c2: C) => {
                eval(σ, e2, pve, c2)((t2, c3) => {
                  localResultsElse ::= LocalEvaluationResult(guards, t2, decider.π -- (πPre ++ πIf.get + Not(t0)), c3)
                  Success()})})})

        decider.popScope()

        val localResults = localResultsThen ::: localResultsElse

        r && {
          checkReserveHeaps(localResults)

          /* Conjunct all auxiliary terms (sort: bool). */
          val tAuxIf: Term = state.terms.utils.BigAnd(πIf.getOrElse(Set(False())))

          val quantifiedVarsSorts = quantifiedVars.map(_.sort)
          val actualThenFuncSort = sorts.Arrow(quantifiedVarsSorts, toSort(e1.typ))
          val actualElseFuncSort = sorts.Arrow(quantifiedVarsSorts, toSort(e2.typ))

          val tActualThenVar = Apply(fresh("actualThen", actualThenFuncSort), quantifiedVars)
          val tActualElseVar = Apply(fresh("actualElse", actualElseFuncSort), quantifiedVars)

          /* TODO: Does it increase prover performance if the actualXXXVar terms include tActualIf in the
           *       antecedent of the implication? I.e. 'guard && tActualIf ==> actualResult'? */
          val (tActualThen: Term, tAuxThen: Set[Term]) = combine(localResultsThen, tActualThenVar === _)
          val (tActualElse: Term, tAuxElse: Set[Term]) = combine(localResultsElse, tActualElseVar === _)

          /* Ite with auxiliary terms */
          val tAuxIte = Ite(tActualIf.getOrElse(False()),
                            state.terms.utils.BigAnd(tAuxThen),
                            state.terms.utils.BigAnd(tAuxElse))

          /* Ite with the actual results of the evaluation */
          val tActualIte =
            Ite(tActualIf.getOrElse(False()),
                if (localResultsThen.nonEmpty) tActualThenVar
                else Apply(fresh("$deadThen", actualThenFuncSort), quantifiedVars),
                if (localResultsElse.nonEmpty) tActualElseVar
                else Apply(fresh("$deadElse", actualElseFuncSort), quantifiedVars))

          val actualTerms = And(tActualThen, tActualElse)

          assume(Set(tAuxIf, tAuxIte, actualTerms))
          Q(tActualIte, localResults.headOption.fold(c)(_.context))}
=======
      case ast.Implies(e0, e1) =>
        evalDependently(σ, e0, e1, Predef.identity, pve, c)((t0, optT1, c1) => {
          val tImplies = Implies(t0, optT1.getOrElse(True()))
          Q(tImplies, c1)})

      case ite @ ast.Ite(e0, e1, e2) =>
        eval(σ, e0, pve, c)((t0, c1) =>
          branchAndJoin(σ, t0, c1,
            (c2, QB) =>
              eval(σ, e1, pve, c2)(QB),
            (c2, QB) =>
              eval(σ, e2, pve, c2)(QB)
          )((optT1, optT2, cJoined) => {
            val tIte =
              Ite(t0,
                  optT1.getOrElse(fresh("$deadThen", toSort(e1.typ))),
                  optT2.getOrElse(fresh("$deadElse", toSort(e2.typ))))
            Q(tIte, cJoined)
          }))
>>>>>>> 3dfcf68a

      /* Integers */

      case ast.IntPlus(e0, e1) =>
        evalBinOp(σ, e0, e1, Plus, pve, c)(Q)

      case ast.IntMinus(e0, e1) =>
        evalBinOp(σ, e0, e1, Minus, pve, c)(Q)

      case ast.IntTimes(e0, e1) =>
        evalBinOp(σ, e0, e1, Times, pve, c)(Q)

      case ast.IntDiv(e0, e1) =>
        evalBinOp(σ, e0, e1, Div, pve, c)((tDiv, c1) =>
          failIfDivByZero(σ, tDiv, e1, tDiv.p1, 0, pve, c1)(Q))

      case ast.IntMod(e0, e1) =>
        evalBinOp(σ, e0, e1, Mod, pve, c)((tMod, c1) =>
          failIfDivByZero(σ, tMod, e1, tMod.p1, 0, pve, c1)(Q))

      case ast.IntLE(e0, e1) =>
        evalBinOp(σ, e0, e1, AtMost, pve, c)(Q)

      case ast.IntLT(e0, e1) =>
        evalBinOp(σ, e0, e1, Less, pve, c)(Q)

      case ast.IntGE(e0, e1) =>
        evalBinOp(σ, e0, e1, AtLeast, pve, c)(Q)

      case ast.IntGT(e0, e1) =>
        evalBinOp(σ, e0, e1, Greater, pve, c)(Q)

      /* Permissions */

      case ast.PermPlus(e0, e1) =>
        evalPermOp(σ, e0, e1, (t0, t1) => t0 + t1, pve, c)(Q)

      case ast.PermMinus(e0, e1) =>
        evalPermOp(σ, e0, e1, (t0, t1) => t0 - t1, pve, c)(Q)

      case ast.PermTimes(e0, e1) =>
        evalPermOp(σ, e0, e1, (t0, t1) => t0 * t1, pve, c)(Q)

      case ast.IntPermTimes(e0, e1) =>
        eval(σ, e0, pve, c)((t0, c1) =>
          evalp(σ, e1, pve, c1)((t1, c2) =>
            Q(IntPermTimes(t0, t1), c2)))

      case ast.PermIntDiv(e0, e1) =>
        evalp(σ, e0, pve, c)((t0, c1) =>
          eval(σ, e1, pve, c1)((t1, c2) =>
            failIfDivByZero(σ, PermIntDiv(t0, t1), e1, t1, 0, pve, c1)(Q)))

      case ast.PermLE(e0, e1) =>
        evalBinOp(σ, e0, e1, AtMost, pve, c)(Q)

      case ast.PermLT(e0, e1) =>
        evalBinOp(σ, e0, e1, Less, pve, c)(Q)

      case ast.PermGE(e0, e1) =>
        evalBinOp(σ, e0, e1, AtLeast, pve, c)(Q)

      case ast.PermGT(e0, e1) =>
        evalBinOp(σ, e0, e1, Greater, pve, c)(Q)

      /* Others */

      /* Domains not handled directly */
      case dfa @ ast.DomainFuncApp(funcName, eArgs, _) =>
        evals(σ, eArgs, pve, c)((tArgs, c1) => {
          val inSorts = tArgs map (_.sort)
          val outSort = toSort(dfa.typ)
          val fi = symbolConverter.toFunction(c.program.findDomainFunction(funcName), inSorts :+ outSort)
          Q(DomainFApp(fi, tArgs), c1)})

      case quant: ast.Quantified /*if config.disableLocalEvaluations()*/ =>
        val (triggerQuant, tQuantOp, silTriggers) = quant match {
          case fa: ast.Forall => (fa.autoTrigger, Forall, fa.autoTrigger.triggers)
          case ex: ast.Exists => (ex, Exists, Seq())
        }

        val body = triggerQuant.exp
        val vars = triggerQuant.variables map (_.localVar)

        val tVars = vars map (v => fresh(v.name, toSort(v.typ)))
        val γVars = Γ(vars zip tVars)
        val σQuant = σ \+ γVars

        val c0 = c.copy(quantifiedVariables = tVars ++ c.quantifiedVariables,
                        recordPossibleTriggers = true,
                        possibleTriggers = Map.empty,
                        additionalTriggers = Nil)

        decider.locally[(Set[Term], Term, C)](QB => {
          val πPre: Set[Term] = decider.π
          eval(σQuant, body, pve, c0)((tBody, c1) => {
            val πDelta = decider.π -- πPre
            evalTriggers(σQuant, silTriggers, pve, c1)((triggers, c2) => {
              val actualTriggers = triggers ++ c2.additionalTriggers.map(t => Trigger(t))
              val πAux = state.utils.extractAuxiliaryTerms(πDelta, tQuantOp, tVars)
              val tQuant = Quantification(tQuantOp, tVars, tBody, actualTriggers)
              val c3 = c2.copy(quantifiedVariables = c2.quantifiedVariables.drop(tVars.length),
                               recordPossibleTriggers = c.recordPossibleTriggers,
                               possibleTriggers = c.possibleTriggers,
                               additionalTriggers = c.additionalTriggers)
              QB(πAux, tQuant, c3)})})
        }){case (πAux, tQuant, c1) =>
          assume(πAux)
          Q(tQuant, c1)
        }

<<<<<<< HEAD
        r && {
          checkReserveHeaps(localResults)
          val (tActual: Term, tAux: Set[Term]) = combine(localResults)
          /* TODO: Translate SIL triggers as well */
          val tQuantAux = Quantification(tQuantOp, tVars, state.terms.utils.BigAnd(tAux), triggers)
          val tQuant = Quantification(tQuantOp, tVars, tActual, triggers)
          assume(tQuantAux)
          Q(tQuant, localResults.headOption.fold(c)(_.context))}

      case fapp @ ast.FuncApp(funcName, eArgs) =>
=======
      /* Only evaluate the function application; relies on functions being axiomatised */
      case fapp @ ast.FuncApp(funcName, eArgs) if !config.disableFunctionAxiomatization() =>
>>>>>>> 3dfcf68a
        val err = PreconditionInAppFalse(fapp)
        val func = c.program.findFunction(funcName)

        evals2(σ, eArgs, Nil, pve, c)((tArgs, c2) => {
          bookkeeper.functionApplications += 1
<<<<<<< HEAD
          val insγ = Γ(func.formalArgs.map(_.localVar).zip(tArgs))
          val σ2 = σ \ insγ
          val pre = ast.utils.BigAnd(func.pres)
          consume(σ2, FullPerm(), pre, err, c2)((_, s, _, c3) => {
            val tFA = FApp(symbolConverter.toFunction(func), s.convert(sorts.Snap), tArgs)
            if (fappCache.contains(tFA)) {
              logger.debug("[Eval(FApp)] Took cache entry for " + fapp)
              val piFB = fappCache(tFA)
              assume(piFB)
              Q(tFA, c3)
            } else {
              val σ3 = σ2 \+ (func.result, tFA)
              val πPre = decider.π
              val post = ast.utils.BigAnd(func.posts)
              /* Break recursive cycles */
              if (c3.cycles(func) < config.unrollFunctions()) {
                val c3a = c3.incCycleCounter(func)
                bookkeeper.functionBodyEvaluations += 1
                eval(σ3, func.exp, pve, c3a)((tFB, c4) =>
                  eval(σ3, post, pve, c4)((tPost, c5) => {
                    val c5a = c5.decCycleCounter(func)
                    val tFAEqFB = Implies(state.terms.utils.BigAnd(guards), tFA === tFB)
                    if (!config.disableFunctionApplicationCaching())
                      fappCache += (tFA -> (decider.π -- πPre + tFAEqFB + tPost))
                    assume(Set(tFAEqFB, tPost))
                    Q(tFA, c5a)}))
              } else {
                /* Unfolded the function often enough already. We still need to
                 * evaluate the postcondition, though, because Z3 might
                 * otherwise not know enough about the recursive call.
                 * For example, that the length of a list is always positive.
                 */
                eval(σ3, post, pve, c3)((tPost, c4) => {
                  if (!config.disableFunctionApplicationCaching())
                    fappCache += (tFA -> (decider.π -- πPre + tPost))
                  assume(tPost)
                  Q(tFA, c4)})}}})})

      /* Prover hint expressions */

      case _: ast.Unfolding if config.disableLocalEvaluations() => nonLocalEval(σ, e, pve, c)(Q)
=======
          val pre = Expressions.instantiateVariables(ast.utils.BigAnd(func.pres), func.formalArgs, eArgs)
          val c2a = c2.snapshotRecorder match {
            case Some(sr) => c2.copy(snapshotRecorder = Some(sr.copy(currentSnap = `?s`)))
            case _ => c2
          }
          val joinFunctionArgs = tArgs //++ c2a.quantifiedVariables.filterNot(tArgs.contains)
          /* TODO: Does it matter that the above filterNot does not filter out quantified
           *       variables that are not "raw" function arguments, but instead are used
           *       in an expression that is used as a function argument?
           *       E.g., in
           *         forall i: Int :: fun(i*i)
           *       the above filterNot will not remove i from the list of already
           *       used quantified variables because i does not match i*i.
           *       Hence, the joinedFApp will take two arguments, namely, i*i and i,
           *       although the latter is not necessary.
           */
          join(toSort(func.typ), s"joined_${func.name}", joinFunctionArgs, c2a)(QB =>
            consume(σ, FullPerm(), pre, err, c2a)((_, s, _, c3) => {
              val c4 = c3.snapshotRecorder match {
                case Some(sr) =>
                  val sr1 = sr.copy(currentSnap = c2.snapshotRecorder.get.currentSnap,
                                   fappToSnap = sr.fappToSnap + (fapp -> sr.currentSnap))
                  c3.copy(snapshotRecorder = Some(sr1))
                case _ => c3}
              val tFApp = FApp(symbolConverter.toFunction(func), s.convert(sorts.Snap), tArgs)
              val c5 = c4.copy(possibleTriggers = c4.possibleTriggers + (fapp -> tFApp))
              QB(tFApp, c5)})
            )((tR, cR) => {
              Q(tR, cR)
            })})
>>>>>>> 3dfcf68a

      /* TODO: Try to merge the code from Evaluator and Executor for fold/folding and unfold/unfolding. */

      case ast.Unfolding(
              acc @ ast.PredicateAccessPredicate(pa @ ast.PredicateAccess(eArgs, predicateName), ePerm),
              eIn) =>

        val predicate = c.program.findPredicate(predicateName)

        if (c.cycles(predicate) < config.recursivePredicateUnfoldings()) {
          val c0a = c.incCycleCounter(predicate)
          evalp(σ, ePerm, pve, c0a)((tPerm, c1) => {
            decider.assert(σ, IsPositive(tPerm)){
              case true =>
                evals(σ, eArgs, pve, c1)((tArgs, c2) =>
                  join(toSort(eIn.typ), "joinedIn", c2.quantifiedVariables, c2)(QB => {
                    consume(σ, FullPerm(), acc, pve, c2)((σ1, snap, chs, c3) => {
                      val c3a = c3.snapshotRecorder match {
                        case Some(sr) =>
                          c3.copy(snapshotRecorder = Some(sr.copy(currentSnap = sr.chunkToSnap(chs(0).id))))
                        case _ => c3}
                      val body = pa.predicateBody(c.program)
                      produce(σ1, s => snap.convert(s), tPerm, body, pve, c3a)((σ2, c4) => {
                        val c4a = c4.decCycleCounter(predicate)
                        val σ3 = σ2 \ (g = σ.g)
                        eval(σ3, eIn, pve, c4a)((tIn, c5) => {
<<<<<<< HEAD
                          localResults ::= LocalEvaluationResult(guards, tIn, decider.π -- πPre, c5)
                          Success()})})}))
                case false =>
                  Failure[ST, H, S](pve dueTo NonPositivePermission(ePerm))}})

          r && {
            checkReserveHeaps(localResults)
            val quantifiedVarsSorts = quantifiedVars.map(_.sort)
            val actualInFuncSort = sorts.Arrow(quantifiedVarsSorts, toSort(eIn.typ))
            val tActualInVar = Apply(fresh("actualIn", actualInFuncSort), quantifiedVars)
            val (tActualIn: Term, tAuxIn: Set[Term]) = combine(localResults, tActualInVar === _)
              /* TODO: See comment about performance in case ast.Ite */
            assume(tAuxIn + tActualIn)
            Q(tActualInVar, localResults.headOption.fold(c)(_.context))}
        } else
          Failure[ST, H, S](ast.Consistency.createUnsupportedPredicateRecursionError(e))
=======
                          QB(tIn, c5)})})})
                  })(Q))
              case false =>
                Failure[ST, H, S](pve dueTo NonPositivePermission(ePerm))}})
        } else {
          val unknownValue = fresh("recunf", toSort(eIn.typ))
          Q(unknownValue, c)
        }
>>>>>>> 3dfcf68a

      case _: ast.Folding if config.disableLocalEvaluations() =>
        sys.error("Non-local evaluation hasn't yet been implemented for folding-expressions")

      /* Sequences */

      case ast.SeqIn(e0, e1) => evalBinOp(σ, e1, e0, SeqIn, pve, c)(Q)
        /* Note the reversed order of the arguments! */

      case silver.ast.SeqAppend(e0, e1) => evalBinOp(σ, e0, e1, SeqAppend, pve, c)(Q)
      case silver.ast.SeqDrop(e0, e1) => evalBinOp(σ, e0, e1, SeqDrop, pve, c)(Q)
      case silver.ast.SeqTake(e0, e1) => evalBinOp(σ, e0, e1, SeqTake, pve, c)(Q)
      case ast.SeqAt(e0, e1) => evalBinOp(σ, e0, e1, SeqAt, pve, c)(Q)
      case silver.ast.SeqLength(e0) => eval(σ, e0, pve, c)((t0, c1) => Q(SeqLength(t0), c1))
      case silver.ast.EmptySeq(typ) => Q(SeqNil(toSort(typ)), c)
      case ast.SeqRanged(e0, e1) => evalBinOp(σ, e0, e1, SeqRanged, pve, c)(Q)

      case silver.ast.SeqUpdate(e0, e1, e2) =>
        evals2(σ, List(e0, e1, e2), Nil, pve, c)((ts, c1) =>
          Q(SeqUpdate(ts(0), ts(1), ts(2)), c1))

      case silver.ast.ExplicitSeq(es) =>
        evals2(σ, es.reverse, Nil, pve, c)((tEs, c1) => {
          val tSeq =
            tEs.tail.foldLeft[SeqTerm](SeqSingleton(tEs.head))((tSeq, te) =>
              SeqAppend(SeqSingleton(te), tSeq))
          assume(SeqLength(tSeq) === IntLiteral(es.size))
          Q(tSeq, c1)})

      /* Sets and multisets */

      case silver.ast.EmptySet(typ) => Q(EmptySet(toSort(typ)), c)
      case silver.ast.EmptyMultiset(typ) => Q(EmptyMultiset(toSort(typ)), c)

      case silver.ast.ExplicitSet(es) =>
        evals2(σ, es, Nil, pve, c)((tEs, c1) => {
          val tSet =
            tEs.tail.foldLeft[SetTerm](SingletonSet(tEs.head))((tSet, te) =>
              SetAdd(tSet, te))
          Q(tSet, c1)})

      case silver.ast.ExplicitMultiset(es) =>
        evals2(σ, es, Nil, pve, c)((tEs, c1) => {
          val tMultiset =
            tEs.tail.foldLeft[MultisetTerm](SingletonMultiset(tEs.head))((tMultiset, te) =>
              MultisetAdd(tMultiset, te))
          Q(tMultiset, c1)})

      case silver.ast.AnySetUnion(e0, e1) => e.typ match {
        case _: ast.types.Set => evalBinOp(σ, e0, e1, SetUnion, pve, c)(Q)
        case _: ast.types.Multiset => evalBinOp(σ, e0, e1, MultisetUnion, pve, c)(Q)
        case _ => sys.error("Expected a (multi)set-typed expression but found %s (%s) of sort %s"
                            .format(e, e.getClass.getName, e.typ))
      }

      case silver.ast.AnySetIntersection(e0, e1) => e.typ match {
        case _: ast.types.Set => evalBinOp(σ, e0, e1, SetIntersection, pve, c)(Q)
        case _: ast.types.Multiset => evalBinOp(σ, e0, e1, MultisetIntersection, pve, c)(Q)
        case _ => sys.error("Expected a (multi)set-typed expression but found %s (%s) of sort %s"
                            .format(e, e.getClass.getName, e.typ))
      }

      case silver.ast.AnySetSubset(e0, e1) => e0.typ match {
        case _: ast.types.Set => evalBinOp(σ, e0, e1, SetSubset, pve, c)(Q)
        case _: ast.types.Multiset => evalBinOp(σ, e0, e1, MultisetSubset, pve, c)(Q)
        case _ => sys.error("Expected a (multi)set-typed expression but found %s (%s) of sort %s"
                            .format(e, e.getClass.getName, e.typ))
      }

      case silver.ast.AnySetMinus(e0, e1) => e.typ match {
        case _: ast.types.Set => evalBinOp(σ, e0, e1, SetDifference, pve, c)(Q)
        case _: ast.types.Multiset => evalBinOp(σ, e0, e1, MultisetDifference, pve, c)(Q)
        case _ => sys.error("Expected a (multi)set-typed expression but found %s (%s) of sort %s"
                            .format(e, e.getClass.getName, e.typ))
      }

      case silver.ast.AnySetContains(e0, e1) => e1.typ match {
        case _: ast.types.Set => evalBinOp(σ, e0, e1, SetIn, pve, c)(Q)
        case _: ast.types.Multiset => evalBinOp(σ, e0, e1, MultisetIn, pve, c)(Q)
        case _ => sys.error("Expected a (multi)set-typed expression but found %s (%s) of sort %s"
                            .format(e, e.getClass.getName, e.typ))
      }

      case silver.ast.AnySetCardinality(e0) => e0.typ match {
        case _: ast.types.Set => eval(σ, e0, pve, c)((t0, c1) => Q(SetCardinality(t0), c1))
        case _: ast.types.Multiset => eval(σ, e0, pve, c)((t0, c1) => Q(MultisetCardinality(t0), c1))
        case _ => sys.error("Expected a (multi)set-typed expression but found %s (%s) of type %s"
                            .format(e0, e0.getClass.getName, e0.typ))
      }

      /* Magic wands */

      case mw: ast.MagicWand =>
        magicWandSupporter.translate(σ, mw, pve, c)(Q)
//        println("\n[Evaluator/MagicWand]")
//        eval(σ, eLeft, pve, c)((tLeft, c1) =>
//          eval(σ, eRight, pve, c1)((tRight, c2) => {
//            println(s"  tLeft = $tLeft")
//            println(s"  tRight = $tRight")
//            Q(MagicWand(tLeft, tRight), c2)}))

//      case ast.FieldAccessPredicate(ast.FieldAccess(eRcvr, field), ePerms) =>
//        println("\n[Evaluator/FAP]")
//        eval(σ, eRcvr, pve, c)((tRcvr, c1) =>
//          evalp(σ, ePerms, pve, c1)((tPerms, c2) =>
//            Q(Acc(PlainSymbol(field.name), tRcvr :: Nil, tPerms), c2)))
//
//      case ast.PredicateAccessPredicate(ast.PredicateAccess(eArgs, predicateName), ePerms) =>
//        println("\n[Evaluator/PAP]")
//        evals(σ, eArgs, pve, c)((ts, c1) =>
//          evalp(σ, ePerms, pve, c1)((tPerms, c2) =>
//            Q(Acc(PlainSymbol(predicateName), ts, tPerms), c2)))

      /* Unexpected nodes */

      case _: ast.InhaleExhale =>
        Failure[ST, H, S](ast.Consistency.createUnexpectedInhaleExhaleExpressionError(e))
		}

    resultTerm
	}

  def withChunkIdentifier(σ: S,
                          locacc: ast.LocationAccess,
                          assertRcvrNonNull: Boolean,
                          pve: PartialVerificationError,
                          c: C)
                         (Q: (ChunkIdentifier, C) => VerificationResult)
                         : VerificationResult =

    locacc match {
      case ast.FieldAccess(eRcvr, field) =>
        eval(σ, eRcvr, pve, c)((tRcvr, c1) =>
          if (assertRcvrNonNull) {
            decider.assert(σ, tRcvr !== Null()){
              case true => Q(FieldChunkIdentifier(tRcvr, field.name), c1)
              case false => Failure[ST, H, S](pve dueTo ReceiverNull(locacc))}
          } else
            Q(FieldChunkIdentifier(tRcvr, field.name), c1))

      case ast.PredicateAccess(eArgs, predicateName) =>
        evals(σ, eArgs, pve, c)((tArgs, c1) =>
          Q(PredicateChunkIdentifier(predicateName, tArgs), c1))
    }

	private def evalBinOp[T <: Term]
                       (σ: S,
			                  e0: ast.Expression,
                        e1: ast.Expression,
                        termOp: (Term, Term) => T,
                        pve: PartialVerificationError,
			                  c: C)
                       (Q: (T, C) => VerificationResult)
                       : VerificationResult = {

		eval(σ, e0, pve, c)((t0, c1) =>
			eval(σ, e1, pve, c1)((t1, c2) =>
				Q(termOp(t0, t1), c2)))
  }

  private def failIfDivByZero(σ: S,
                              t: Term,
                              eDivisor: ast.Expression,
                              tDivisor: Term,
                              tZero: Term,
                              pve: PartialVerificationError,
                              c: C)
                             (Q: (Term, C) => VerificationResult)
                             : VerificationResult = {

    decider.assert(σ, tDivisor !== tZero){
      case true => Q(t, c)
      case false => Failure[ST, H, S](pve dueTo DivisionByZero(eDivisor))
    }
  }

  private def evalPermOp[PO <: P]
                        (σ: S,
                         e0: ast.Expression,
                         e1: ast.Expression,
                         permOp: (P, P) => PO,
                         pve: PartialVerificationError,
                         c: C)
                        (Q: (PO, C) => VerificationResult)
                        : VerificationResult = {

    evalp(σ, e0, pve, c)((t0, c1) =>
      evalp(σ, e1, pve, c1)((t1, c2) =>
        Q(permOp(t0, t1), c2)))
  }

<<<<<<< HEAD
  private case class LocalEvaluationResult(πGuards: Seq[Term],
                                           actualResult: Term,
                                           auxiliaryTerms: Set[Term],
                                           context: C)

  private def combine(localResults: Seq[LocalEvaluationResult],
                      actualResultTransformer: Term => Term = Predef.identity)
                     : (Term, Set[Term]) = {

    val (t1: Term, tAux: Set[Term]) =
      localResults.map {lr =>
        val newGuards = lr.πGuards filterNot decider.π.contains
        val guard: Term = state.terms.utils.BigAnd(newGuards)
        val tAct: Term = Implies(guard, actualResultTransformer(lr.actualResult))
        val tAux: Term = Implies(guard, state.terms.utils.BigAnd(lr.auxiliaryTerms))

        (tAct, tAux)
      }.foldLeft((True(): Term, Set[Term]())){case ((tActAcc, tAuxAcc), (tAct, _tAux)) =>
        (And(tActAcc, tAct), tAuxAcc + _tAux)
      }

    (t1, tAux)
  }

  private def checkReserveHeaps(localResults: Seq[LocalEvaluationResult]) {
    val heaps = localResults.flatMap(_.context.reserveHeaps).toSet

    assert(heaps.size <= 1,
           "Unexpectedly found multiple different reserve heaps after a local evaluation.")
  }

=======
>>>>>>> 3dfcf68a
  /* TODO: The CP-style in which Silicon's main components are written makes it hard to work
   *       with sequences. evalTriggers, evals and execs all share the same pattern, they
   *       essentially recurse over a sequence and accumulate results, where results can be
   *       terms, verification results, contexts, or any combination of these.
   *       It would be nice to find a (probably crazy functional) abstraction that avoids
   *       having to implement that pattern over and over again.
   *
   */
  private def evalTriggers(σ: S, silTriggers: Seq[ast.Trigger], pve: PartialVerificationError, c: C)
                          (Q: (List[Trigger], C) => VerificationResult)
                          : VerificationResult =

    evalTriggers(σ, silTriggers, Nil, pve, c)(Q)

  private def evalTriggers(σ: S,
                           silTriggers: Seq[ast.Trigger],
                           triggers: List[Trigger],
                           pve: PartialVerificationError,
                           c: C)
                          (Q: (List[Trigger], C) => VerificationResult)
                          : VerificationResult = {

    if (silTriggers.isEmpty)
      Q(triggers.reverse, c)
    else
      evalTrigger(σ, silTriggers.head, pve, c)((t, c1) =>
        evalTriggers(σ, silTriggers.tail, t :: triggers, pve, c1)(Q))
  }

  private def evalTrigger(σ: S, trigger: ast.Trigger, pve: PartialVerificationError, c: C)
                         (Q: (Trigger, C) => VerificationResult)
                         : VerificationResult = {

    val (optCachedTriggerTerms, optRemainingTriggerExpressions) =
      trigger.exps.map {
        case ast.Old(e) => e
        case e => e
      }.map {
        case fapp: ast.FuncApp =>
          val cachedTrigger = c.possibleTriggers.get(fapp).collect{case fa: FApp => fa.limitedVersion}

          (cachedTrigger, if (cachedTrigger.isDefined) None else Some(fapp))

        case pt: silver.ast.PossibleTrigger =>
          val cachedTrigger = c.possibleTriggers.get(pt)

          (cachedTrigger, if (cachedTrigger.isDefined) None else Some(pt))

        case e => (None, Some(e))
      }.unzip

    if (optRemainingTriggerExpressions.flatten.nonEmpty)
      /* Reasons for why a trigger wasn't recorded while evaluating the body include:
       *   - It did not occur in the body
       *   - The evaluation of the body terminated early, for example, because the
       *     LHS of an implication evaluated to false
       */
      logger.debug(s"Didn't translate some triggers: ${optRemainingTriggerExpressions.flatten}")

    /* TODO: Translate remaining triggers - which is currently not directly possible.
     *       For example, assume a conjunction f(x) && g(x) where f(x) is the
     *       precondition of g(x). This gives rise to the trigger {f(x), g(x)}.
     *       If the two trigger expressions are evaluated individually, evaluating
     *       the second will fail because its precondition doesn't hold.
     *       For example, let f(x) be "x in xs" (and assume that this, via other
     *       path conditions, implies that x != null), and let g(x) be "y.f in xs".
     *       Evaluating the latter will currently fail when evaluating y.f because
     *       y on its own (i.e., without having assumed y in xs) might be null.
     *
     *       What should probably be done is to merely translate (instead of
     *       evaluate) triggers, where the difference is that translating does not
     *       entail any checks such as checking for non-nullity.
     *       In case of applications of heap. dep. functions this won't be
     *       straight-forward, because the resulting FApp-term expects a snapshot,
     *       which is computed by (temporarily) consuming the function's
     *       precondition.
     *       We could replace each concrete snapshot occurring in an FApp-term by
     *       a quantified snapshot, but that might make the chosen triggers invalid
     *       because some trigger sets might no longer cover all quantified
     *       variables.
     */
//    evals(σ, optRemainingTriggerExpressions.flatten, pve, c)((ts, c1) =>
//      Q(Trigger(ts ++ fappTriggers.flatten), c1))
    Q(Trigger(optCachedTriggerTerms.flatten), c)
  }

<<<<<<< HEAD
=======
  /* Evaluates `e0` to `t0`, assumes `t0Transformer(t0)`, and afterwards only
   * evaluates `e1` if the current state is consistent. That is, `e1` is only
   * evaluated if `t0Transformer(t0)` does not contradict the current path
   * conditions. This method can be used to evaluate short-circuiting operators
   * such as conjunction, disjunction or implication.
   *
   * Attention: `e1` is not expected to branch; if it does, an exception will be
   * thrown.
   */
  private def evalDependently(σ: S,
                              e0: ast.Expression,
                              e1: ast.Expression,
                              t0Transformer: Term => Term,
                              pve: PartialVerificationError, c: C)
                             (Q: (Term, Option[Term], C) => VerificationResult)
                             : VerificationResult = {

      var πPre: Set[Term] = Set()
      var optT1: Option[Term] = None /* e1 won't be evaluated if e0 cannot be satisfied */
      var πAux: Set[Term] = Set()
      var optInnerC: Option[C] = None

      eval(σ, e0, pve, c)((t0, c1) => {
        πPre = decider.π

        decider.pushScope()

        val guard = t0Transformer(t0)
        val r =
          branch(σ, guard, c1,
            (c2: C) =>
              eval(σ, e1, pve, c2)((t1, c3) => {
                assert(optT1.isEmpty, s"Unexpected branching occurred while locally evaluating $e1")
                optT1 = Some(t1)
                πAux = decider.π -- (πPre + guard)
                  /* Removing guard from πAux is crucial, it is not part of the aux. terms */
                optInnerC = Some(c3)
                Success()}),
            (c2: C) =>
              Success())

        decider.popScope()

        r && {
          val tAux = πAux
          assume(tAux)
          Q(t0, optT1, optInnerC.getOrElse(c1))}})
  }

>>>>>>> 3dfcf68a
	override def pushLocalState() {
		fappCacheFrames = fappCache +: fappCacheFrames
		super.pushLocalState()
	}

	override def popLocalState() {
		fappCache = fappCacheFrames.head
		fappCacheFrames = fappCacheFrames.tail
		super.popLocalState()
	}
}<|MERGE_RESOLUTION|>--- conflicted
+++ resolved
@@ -14,12 +14,8 @@
 import silver.verifier.reasons.{DivisionByZero, ReceiverNull, NonPositivePermission}
 import reporting.Bookkeeper
 import interfaces.{Evaluator, Consumer, Producer, VerificationResult, Failure, Success}
-<<<<<<< HEAD
 import interfaces.state.{ChunkIdentifier, Store, Heap, PathConditions, State, StateFormatter, StateFactory,
     FieldChunk, Chunk}
-=======
-import interfaces.state.{ChunkIdentifier, Store, Heap, PathConditions, State, StateFormatter, StateFactory, FieldChunk}
->>>>>>> 3dfcf68a
 import interfaces.decider.Decider
 import state.{DefaultContext, PredicateChunkIdentifier, FieldChunkIdentifier, SymbolConvert, DirectChunk}
 import state.terms._
@@ -32,19 +28,12 @@
                        H <: Heap[H],
                        PC <: PathConditions[PC],
 											 S <: State[ST, H, S]]
-<<<<<<< HEAD
 		extends Evaluator[DefaultFractionalPermissions, ST, H, S, DefaultContext[H]] with HasLocalState
 		{ this: Logging with Consumer[DefaultFractionalPermissions, Chunk, ST, H, S, DefaultContext[H]]
 										with Producer[DefaultFractionalPermissions, ST, H, S, DefaultContext[H]]
 										with Brancher[ST, H, S, DefaultContext[H]]
+										with Joiner[ST, H, S, DefaultContext]
                     with MagicWandSupporter[ST, H, PC, S] =>
-=======
-		extends Evaluator[DefaultFractionalPermissions, ST, H, S, DefaultContext] with HasLocalState
-		{ this: Logging with Consumer[DefaultFractionalPermissions, DirectChunk, ST, H, S, DefaultContext]
-										with Producer[DefaultFractionalPermissions, ST, H, S, DefaultContext]
-										with Brancher[ST, H, S, DefaultContext]
-										with Joiner[ST, H, S, DefaultContext] =>
->>>>>>> 3dfcf68a
 
   private type C = DefaultContext[H]
   private type P = DefaultFractionalPermissions
@@ -101,12 +90,8 @@
           (Q: (Term, C) => VerificationResult)
           : VerificationResult = {
 
-<<<<<<< HEAD
 		val hEval = c.additionalEvalHeap.map(_ + σ.h).getOrElse(σ.h)
-    eval2(σ \ hEval, e, pve, c)((t, c1) =>
-      Q(t, c1))
-=======
-		eval2(σ, e, pve, c)((t, c1) => {
+    eval2(σ \ hEval, e, pve, c)((t, c1) => {
       val c2 =
         if (c1.recordPossibleTriggers)
           e match {
@@ -115,8 +100,8 @@
         else
           c1
 			Q(t, c2)})
->>>>>>> 3dfcf68a
-  }
+  }
+
 
   protected def eval2(σ: S, e: ast.Expression, pve: PartialVerificationError, c: C)
                      (Q: (Term, C) => VerificationResult)
@@ -213,48 +198,9 @@
 
       /* Short-circuiting evaluation of AND */
       case ast.And(e0, e1) =>
-<<<<<<< HEAD
-        /* TODO: It should no longer be possible to accumulate local results, because
-         *       all branching constructs are locally evaluated themselves.
-         *       Hence, implement evaluation of AND similar to that of OR.
-         *       Try to reuse code!
-         */
-        var πPre: Set[Term] = Set()
-        var t0: Option[Term] = None
-        var localResults: List[LocalEvaluationResult] = Nil
-
-        eval(σ, e0, pve, c)((_t0, c1) => {
-          assert(t0.isEmpty || t0.get == _t0, s"Unexpected difference: $t0 vs ${_t0}")
-
-          t0 = Some(_t0)
-          πPre = decider.π
-
-          decider.pushScope()
-          /* TODO: Add a branch-function that only takes a true-continuation.
-          *       Give it a more appropriate name, one that expresses
-          *       that it is more a continue-if-no-contradiction thing.
-          */
-          val r =
-            branch(σ, t0.get, c1,
-              (c2: C) =>
-                eval(σ, e1, pve, c2)((_t1, c3) => {
-                  localResults ::= LocalEvaluationResult(guards, _t1, decider.π -- (πPre + t0.get), c3)
-                  Success()}),
-              (c2: C) => Success())
-
-          decider.popScope()
-
-          r && {
-            checkReserveHeaps(localResults)
-            val (t1: Term, tAux: Set[Term]) = combine(localResults)
-            val tAnd = And(t0.get, t1)
-            assume(tAux)
-            Q(tAnd, localResults.headOption.fold(c1)(_.context))}})
-=======
         evalDependently(σ, e0, e1, Predef.identity, pve, c)((t0, optT1, c1) => {
           val tAnd = And(t0, optT1.getOrElse(True()))
           Q(tAnd, c1)})
->>>>>>> 3dfcf68a
 
       /* Strict evaluation of OR */
       case ast.Or(e0, e1) if config.disableShortCircuitingEvaluations() =>
@@ -266,112 +212,6 @@
           val tOr = Or(t0, optT1.getOrElse(True()))
           Q(tOr, c1)})
 
-<<<<<<< HEAD
-            assert(tEvaluatedIf == False() || tEvaluatedIf == t0, s"Unexpected difference: $tEvaluatedIf vs $t0")
-            assert(πIf.isEmpty || πIf == πDiff, s"Unexpected difference: $πIf vs $πDiff")
-
-            πIf = πDiff
-            tEvaluatedIf = t0
-
-            branch(σ, t0, c1,
-              (c2: C) =>
-                eval(σ, e1, pve, c2)((t1, c3) => {
-                  localResults ::= LocalEvaluationResult(guards, t1, decider.π -- (πPre ++ πIf + tEvaluatedIf), c3)
-                  Success()}),
-              (c2: C) => Success())})
-
-        decider.popScope()
-
-        r && {
-          checkReserveHeaps(localResults)
-
-          /* The additional path conditions gained while evaluating the
-           * antecedent can be assumed in any case.
-           * If the antecedent holds, then the additional path conditions
-           * related to the consequent can also be assumed.
-           */
-
-          val (tActualThen: Term, tAuxThen: Set[Term]) = combine(localResults)
-          val tAuxIf = state.terms.utils.BigAnd(πIf)
-
-          val tImplies = Implies(tEvaluatedIf, tActualThen)
-          val tAuxImplies = Implies(tEvaluatedIf, state.terms.utils.BigAnd(tAuxThen))
-
-          assume(Set(tAuxIf, tAuxImplies))
-          Q(tImplies, localResults.headOption.fold(c)(_.context))}
-
-      case _: ast.Ite if config.disableLocalEvaluations() => nonLocalEval(σ, e, pve, c)(Q)
-
-      case ite @ ast.Ite(e0, e1, e2) =>
-        val πPre: Set[Term] = decider.π
-        var πIf: Option[Set[Term]] = None
-        var tActualIf: Option[Term] = None
-
-        var localResultsThen: List[LocalEvaluationResult] = Nil
-        var localResultsElse: List[LocalEvaluationResult] = Nil
-
-        decider.pushScope()
-
-        val r =
-          eval(σ, e0, pve, c)((t0, c1) => {
-            val πDiff = decider.π -- πPre
-
-            assert(tActualIf.isEmpty || tActualIf.get == t0, s"Unexpected difference: $tActualIf vs $t0")
-            assert(πIf.isEmpty || πIf.get == πDiff, s"Unexpected difference: $πIf vs $πDiff")
-
-            πIf = Some(πDiff)
-            tActualIf = Some(t0)
-
-            branch(σ, t0, c1,
-              (c2: C) => {
-                eval(σ, e1, pve, c2)((t1, c3) => {
-                  localResultsThen ::= LocalEvaluationResult(guards, t1, decider.π -- (πPre ++ πIf.get + t0), c3)
-                  Success()})},
-              (c2: C) => {
-                eval(σ, e2, pve, c2)((t2, c3) => {
-                  localResultsElse ::= LocalEvaluationResult(guards, t2, decider.π -- (πPre ++ πIf.get + Not(t0)), c3)
-                  Success()})})})
-
-        decider.popScope()
-
-        val localResults = localResultsThen ::: localResultsElse
-
-        r && {
-          checkReserveHeaps(localResults)
-
-          /* Conjunct all auxiliary terms (sort: bool). */
-          val tAuxIf: Term = state.terms.utils.BigAnd(πIf.getOrElse(Set(False())))
-
-          val quantifiedVarsSorts = quantifiedVars.map(_.sort)
-          val actualThenFuncSort = sorts.Arrow(quantifiedVarsSorts, toSort(e1.typ))
-          val actualElseFuncSort = sorts.Arrow(quantifiedVarsSorts, toSort(e2.typ))
-
-          val tActualThenVar = Apply(fresh("actualThen", actualThenFuncSort), quantifiedVars)
-          val tActualElseVar = Apply(fresh("actualElse", actualElseFuncSort), quantifiedVars)
-
-          /* TODO: Does it increase prover performance if the actualXXXVar terms include tActualIf in the
-           *       antecedent of the implication? I.e. 'guard && tActualIf ==> actualResult'? */
-          val (tActualThen: Term, tAuxThen: Set[Term]) = combine(localResultsThen, tActualThenVar === _)
-          val (tActualElse: Term, tAuxElse: Set[Term]) = combine(localResultsElse, tActualElseVar === _)
-
-          /* Ite with auxiliary terms */
-          val tAuxIte = Ite(tActualIf.getOrElse(False()),
-                            state.terms.utils.BigAnd(tAuxThen),
-                            state.terms.utils.BigAnd(tAuxElse))
-
-          /* Ite with the actual results of the evaluation */
-          val tActualIte =
-            Ite(tActualIf.getOrElse(False()),
-                if (localResultsThen.nonEmpty) tActualThenVar
-                else Apply(fresh("$deadThen", actualThenFuncSort), quantifiedVars),
-                if (localResultsElse.nonEmpty) tActualElseVar
-                else Apply(fresh("$deadElse", actualElseFuncSort), quantifiedVars))
-
-          val actualTerms = And(tActualThen, tActualElse)
-
-          assume(Set(tAuxIf, tAuxIte, actualTerms))
-          Q(tActualIte, localResults.headOption.fold(c)(_.context))}
-=======
       case ast.Implies(e0, e1) =>
         evalDependently(σ, e0, e1, Predef.identity, pve, c)((t0, optT1, c1) => {
           val tImplies = Implies(t0, optT1.getOrElse(True()))
@@ -391,7 +231,6 @@
                   optT2.getOrElse(fresh("$deadElse", toSort(e2.typ))))
             Q(tIte, cJoined)
           }))
->>>>>>> 3dfcf68a
 
       /* Integers */
 
@@ -503,69 +342,13 @@
           Q(tQuant, c1)
         }
 
-<<<<<<< HEAD
-        r && {
-          checkReserveHeaps(localResults)
-          val (tActual: Term, tAux: Set[Term]) = combine(localResults)
-          /* TODO: Translate SIL triggers as well */
-          val tQuantAux = Quantification(tQuantOp, tVars, state.terms.utils.BigAnd(tAux), triggers)
-          val tQuant = Quantification(tQuantOp, tVars, tActual, triggers)
-          assume(tQuantAux)
-          Q(tQuant, localResults.headOption.fold(c)(_.context))}
-
-      case fapp @ ast.FuncApp(funcName, eArgs) =>
-=======
       /* Only evaluate the function application; relies on functions being axiomatised */
       case fapp @ ast.FuncApp(funcName, eArgs) if !config.disableFunctionAxiomatization() =>
->>>>>>> 3dfcf68a
         val err = PreconditionInAppFalse(fapp)
         val func = c.program.findFunction(funcName)
 
         evals2(σ, eArgs, Nil, pve, c)((tArgs, c2) => {
           bookkeeper.functionApplications += 1
-<<<<<<< HEAD
-          val insγ = Γ(func.formalArgs.map(_.localVar).zip(tArgs))
-          val σ2 = σ \ insγ
-          val pre = ast.utils.BigAnd(func.pres)
-          consume(σ2, FullPerm(), pre, err, c2)((_, s, _, c3) => {
-            val tFA = FApp(symbolConverter.toFunction(func), s.convert(sorts.Snap), tArgs)
-            if (fappCache.contains(tFA)) {
-              logger.debug("[Eval(FApp)] Took cache entry for " + fapp)
-              val piFB = fappCache(tFA)
-              assume(piFB)
-              Q(tFA, c3)
-            } else {
-              val σ3 = σ2 \+ (func.result, tFA)
-              val πPre = decider.π
-              val post = ast.utils.BigAnd(func.posts)
-              /* Break recursive cycles */
-              if (c3.cycles(func) < config.unrollFunctions()) {
-                val c3a = c3.incCycleCounter(func)
-                bookkeeper.functionBodyEvaluations += 1
-                eval(σ3, func.exp, pve, c3a)((tFB, c4) =>
-                  eval(σ3, post, pve, c4)((tPost, c5) => {
-                    val c5a = c5.decCycleCounter(func)
-                    val tFAEqFB = Implies(state.terms.utils.BigAnd(guards), tFA === tFB)
-                    if (!config.disableFunctionApplicationCaching())
-                      fappCache += (tFA -> (decider.π -- πPre + tFAEqFB + tPost))
-                    assume(Set(tFAEqFB, tPost))
-                    Q(tFA, c5a)}))
-              } else {
-                /* Unfolded the function often enough already. We still need to
-                 * evaluate the postcondition, though, because Z3 might
-                 * otherwise not know enough about the recursive call.
-                 * For example, that the length of a list is always positive.
-                 */
-                eval(σ3, post, pve, c3)((tPost, c4) => {
-                  if (!config.disableFunctionApplicationCaching())
-                    fappCache += (tFA -> (decider.π -- πPre + tPost))
-                  assume(tPost)
-                  Q(tFA, c4)})}}})})
-
-      /* Prover hint expressions */
-
-      case _: ast.Unfolding if config.disableLocalEvaluations() => nonLocalEval(σ, e, pve, c)(Q)
-=======
           val pre = Expressions.instantiateVariables(ast.utils.BigAnd(func.pres), func.formalArgs, eArgs)
           val c2a = c2.snapshotRecorder match {
             case Some(sr) => c2.copy(snapshotRecorder = Some(sr.copy(currentSnap = `?s`)))
@@ -596,7 +379,6 @@
             )((tR, cR) => {
               Q(tR, cR)
             })})
->>>>>>> 3dfcf68a
 
       /* TODO: Try to merge the code from Evaluator and Executor for fold/folding and unfold/unfolding. */
 
@@ -623,36 +405,14 @@
                         val c4a = c4.decCycleCounter(predicate)
                         val σ3 = σ2 \ (g = σ.g)
                         eval(σ3, eIn, pve, c4a)((tIn, c5) => {
-<<<<<<< HEAD
-                          localResults ::= LocalEvaluationResult(guards, tIn, decider.π -- πPre, c5)
-                          Success()})})}))
-                case false =>
-                  Failure[ST, H, S](pve dueTo NonPositivePermission(ePerm))}})
-
-          r && {
-            checkReserveHeaps(localResults)
-            val quantifiedVarsSorts = quantifiedVars.map(_.sort)
-            val actualInFuncSort = sorts.Arrow(quantifiedVarsSorts, toSort(eIn.typ))
-            val tActualInVar = Apply(fresh("actualIn", actualInFuncSort), quantifiedVars)
-            val (tActualIn: Term, tAuxIn: Set[Term]) = combine(localResults, tActualInVar === _)
-              /* TODO: See comment about performance in case ast.Ite */
-            assume(tAuxIn + tActualIn)
-            Q(tActualInVar, localResults.headOption.fold(c)(_.context))}
-        } else
-          Failure[ST, H, S](ast.Consistency.createUnsupportedPredicateRecursionError(e))
-=======
                           QB(tIn, c5)})})})
                   })(Q))
               case false =>
                 Failure[ST, H, S](pve dueTo NonPositivePermission(ePerm))}})
         } else {
           val unknownValue = fresh("recunf", toSort(eIn.typ))
-          Q(unknownValue, c)
+            checkReserveHeaps(localResults)
         }
->>>>>>> 3dfcf68a
-
-      case _: ast.Folding if config.disableLocalEvaluations() =>
-        sys.error("Non-local evaluation hasn't yet been implemented for folding-expressions")
 
       /* Sequences */
 
@@ -783,11 +543,11 @@
     locacc match {
       case ast.FieldAccess(eRcvr, field) =>
         eval(σ, eRcvr, pve, c)((tRcvr, c1) =>
-          if (assertRcvrNonNull) {
+          if (assertRcvrNonNull)
             decider.assert(σ, tRcvr !== Null()){
               case true => Q(FieldChunkIdentifier(tRcvr, field.name), c1)
               case false => Failure[ST, H, S](pve dueTo ReceiverNull(locacc))}
-          } else
+          else
             Q(FieldChunkIdentifier(tRcvr, field.name), c1))
 
       case ast.PredicateAccess(eArgs, predicateName) =>
@@ -841,31 +601,6 @@
         Q(permOp(t0, t1), c2)))
   }
 
-<<<<<<< HEAD
-  private case class LocalEvaluationResult(πGuards: Seq[Term],
-                                           actualResult: Term,
-                                           auxiliaryTerms: Set[Term],
-                                           context: C)
-
-  private def combine(localResults: Seq[LocalEvaluationResult],
-                      actualResultTransformer: Term => Term = Predef.identity)
-                     : (Term, Set[Term]) = {
-
-    val (t1: Term, tAux: Set[Term]) =
-      localResults.map {lr =>
-        val newGuards = lr.πGuards filterNot decider.π.contains
-        val guard: Term = state.terms.utils.BigAnd(newGuards)
-        val tAct: Term = Implies(guard, actualResultTransformer(lr.actualResult))
-        val tAux: Term = Implies(guard, state.terms.utils.BigAnd(lr.auxiliaryTerms))
-
-        (tAct, tAux)
-      }.foldLeft((True(): Term, Set[Term]())){case ((tActAcc, tAuxAcc), (tAct, _tAux)) =>
-        (And(tActAcc, tAct), tAuxAcc + _tAux)
-      }
-
-    (t1, tAux)
-  }
-
   private def checkReserveHeaps(localResults: Seq[LocalEvaluationResult]) {
     val heaps = localResults.flatMap(_.context.reserveHeaps).toSet
 
@@ -873,8 +608,6 @@
            "Unexpectedly found multiple different reserve heaps after a local evaluation.")
   }
 
-=======
->>>>>>> 3dfcf68a
   /* TODO: The CP-style in which Silicon's main components are written makes it hard to work
    *       with sequences. evalTriggers, evals and execs all share the same pattern, they
    *       essentially recurse over a sequence and accumulate results, where results can be
@@ -961,8 +694,6 @@
     Q(Trigger(optCachedTriggerTerms.flatten), c)
   }
 
-<<<<<<< HEAD
-=======
   /* Evaluates `e0` to `t0`, assumes `t0Transformer(t0)`, and afterwards only
    * evaluates `e1` if the current state is consistent. That is, `e1` is only
    * evaluated if `t0Transformer(t0)` does not contradict the current path
@@ -1011,8 +742,6 @@
           assume(tAux)
           Q(t0, optT1, optInnerC.getOrElse(c1))}})
   }
-
->>>>>>> 3dfcf68a
 	override def pushLocalState() {
 		fappCacheFrames = fappCache +: fappCacheFrames
 		super.pushLocalState()
