/*
 * This Source Code Form is subject to the terms of the Mozilla Public
 * License, v. 2.0. If a copy of the MPL was not distributed with this
 * file, You can obtain one at http://mozilla.org/MPL/2.0/.
 */

package viper
package silicon

import com.weiglewilczek.slf4s.Logging
import silver.ast
import silver.verifier.errors.{IfFailed, InhaleFailed, LoopInvariantNotPreserved,
    LoopInvariantNotEstablished, WhileFailed, AssignmentFailed, ExhaleFailed, PreconditionInCallFalse, FoldFailed,
    UnfoldFailed, AssertFailed, PackageFailed, ApplyFailed, LetWandFailed}
import silver.verifier.reasons.{NegativePermission, ReceiverNull, AssertionFalse, NamedMagicWandChunkNotFound}
import interfaces.{Executor, Evaluator, Producer, Consumer, VerificationResult, Failure, Success}
import interfaces.decider.Decider
import interfaces.state.{Store, Heap, PathConditions, State, StateFactory, StateFormatter, HeapCompressor, Chunk}
import interfaces.state.factoryUtils.Ø
import state.terms._
import state.{MagicWandChunk, FieldChunkIdentifier, DirectFieldChunk, SymbolConvert, DirectChunk, DefaultContext}
import state.terms.perms.IsNonNegative
<<<<<<< HEAD
import silicon.supporters.{PredicateSupporter, MagicWandSupporter}
=======
import supporters.{Brancher, PredicateSupporter}
>>>>>>> 9330e501

trait DefaultExecutor[ST <: Store[ST],
                      H <: Heap[H],
                      PC <: PathConditions[PC],
                      S <: State[ST, H, S]]
    extends Executor[ST, H, S, DefaultContext[H]]
    { this: Logging with Evaluator[ST, H, S, DefaultContext[H]]
                    with Consumer[Chunk, ST, H, S, DefaultContext[H]]
                    with Producer[ST, H, S, DefaultContext[H]]
                    with PredicateSupporter[ST, H, PC, S]
                    with Brancher[ST, H, S, DefaultContext[H]]
                    with MagicWandSupporter[ST, H, PC, S]
                    with LetHandler[ST, H, S, DefaultContext[H]] =>

  private type C = DefaultContext[H]

  protected implicit val manifestH: Manifest[H]

  protected val decider: Decider[ST, H, PC, S, C]
  import decider.{fresh, assume, inScope}

  protected val stateFactory: StateFactory[ST, H, S]
  import stateFactory._

  protected val symbolConverter: SymbolConvert
  import symbolConverter.toSort

  protected val heapCompressor: HeapCompressor[ST, H, S, C]
  protected val stateFormatter: StateFormatter[ST, H, S, String]
  protected val config: Config

  private def follow(σ: S, edge: ast.Edge, c: C)
                    (Q: (S, C) => VerificationResult)
                    : VerificationResult = {

    edge match {
      case ce: silver.ast.ConditionalEdge =>
        eval(σ, ce.cond, IfFailed(ce.cond), c)((tCond, c1) =>
        /* TODO: Use FollowEdge instead of IfBranching */
          branch(σ, tCond, c1,
            (c2: C) => exec(σ, ce.dest, c2)(Q),
            (c2: C) => Success()))

      case ue: silver.ast.UnconditionalEdge => exec(σ, ue.dest, c)(Q)
    }
  }

  private def follows(σ: S, edges: Seq[ast.Edge], c: C)
                     (Q: (S, C) => VerificationResult)
                     : VerificationResult = {

    if (edges.isEmpty) {
      Q(σ, c)
    } else
      follows2(σ, edges, c)(Q)
  }

  private def follows2(σ: S, edges: Seq[ast.Edge], c: C)
                      (Q: (S, C) => VerificationResult)
                      : VerificationResult = {

    if (edges.isEmpty) {
      Success()
    } else {
      follow(σ, edges.head, c)(Q) && follows2(σ, edges.tail, c)(Q)
    }
  }

  private def leave(σ: S, block: ast.Block, c: C)
                   (Q: (S, C) => VerificationResult)
                   : VerificationResult = {

    follows(σ, block.succs, c)(Q)
  }

  def exec(σ: S, block: ast.Block, c: C)
          (Q: (S, C) => VerificationResult)
          : VerificationResult = {

    block match {
      case block @ silver.ast.StatementBlock(stmt, _) =>
        exec(σ, stmt, c)((σ1, c1) =>
          leave(σ1, block, c1)(Q))

      case lb: silver.ast.LoopBlock =>
        decider.prover.logComment(s"loop at ${lb.pos}")

        /* TODO: We should avoid roundtripping, i.e., parsing a SIL file into an AST,
         *       which is then converted into a CFG, from which we then compute an
         *       AST again.
         */
        val loopStmt = lb.toAst.asInstanceOf[ast.While]
        val inv = utils.ast.BigAnd(lb.invs, Predef.identity, lb.pos)
        val invAndGuard = ast.And(inv, lb.cond)(inv.pos, inv.info)
        val notGuard = ast.Not(lb.cond)(lb.cond.pos, lb.cond.info)
        val invAndNotGuard = ast.And(inv, notGuard)(inv.pos, inv.info)

        /* Havoc local variables that are assigned to in the loop body but
         * that have been declared outside of it, i.e. before the loop.
         */
        val wvs = lb.writtenVars filterNot (_.typ == ast.Wand)
          /* TODO: BUG: Variables declared by LetWand show up in this list, but shouldn't! */

        val γBody = Γ(wvs.foldLeft(σ.γ.values)((map, v) => map.updated(v, fresh(v))))
        val σBody = Σ(γBody, Ø, σ.g) /* Use the old-state of the surrounding block as the old-state of the loop. */

        (inScope {
          /* Verify loop body (including well-formedness check) */
          decider.prover.logComment("Verify loop body")
          produce(σBody, fresh,  FullPerm(), invAndGuard, WhileFailed(loopStmt), c)((σ1, c1) =>
          /* TODO: Detect potential contradictions between path conditions from loop guard and invariant.
           *       Should no longer be necessary once we have an on-demand handling of merging and
           *       false-checking.
           */
            if (decider.checkSmoke())
              Success() /* TODO: Mark branch as dead? */
            else
              exec(σ1, lb.body, c1)((σ2, c2) =>
                consumes(σ2,  FullPerm(), lb.invs, e => LoopInvariantNotPreserved(e), c2)((σ3, _, _, c3) =>
                  Success())))}
            &&
          inScope {
            /* Verify call-site */
            decider.prover.logComment("Establish loop invariant")
            consumes(σ,  FullPerm(), lb.invs, e => LoopInvariantNotEstablished(e), c)((σ1, _, _, c1) => {
              val σ2 = σ1 \ γBody
              decider.prover.logComment("Continue after loop")
              produce(σ2, fresh,  FullPerm(), invAndNotGuard, WhileFailed(loopStmt), c1)((σ3, c2) =>
              /* TODO: Detect potential contradictions between path conditions from loop guard and invariant.
               *       Should no longer be necessary once we have an on-demand handling of merging and
               *       false-checking.
               */
                if (decider.checkSmoke())
                  Success() /* TODO: Mark branch as dead? */
                else
                  leave(σ3, lb, c2)(Q))})})

        case frp @ silver.ast.ConstrainingBlock(vars, body, succ) =>
          val arps = vars map σ.γ.apply
          val c1 = c.setConstrainable(arps, true)
          exec(σ, body, c1)((σ1, c2) =>
            leave(σ1, frp, c2.setConstrainable(arps, false))(Q))
    }
  }

  def execs(σ: S, stmts: Seq[ast.Stmt], c: C)
           (Q: (S, C) => VerificationResult)
           : VerificationResult =

    if(stmts.nonEmpty)
      exec(σ, stmts.head, c)((σ1, c1) =>
        execs(σ1, stmts.tail, c1)(Q))
    else
      Q(σ, c)

  def exec(σ: S, stmt: ast.Stmt, c: C)
          (Q: (S, C) => VerificationResult)
          : VerificationResult = {

    /* For debugging-purposes only */
    stmt match {
      case _: silver.ast.Seqn =>
      case _ =>
        logger.debug(s"\nEXECUTE ${stmt.pos}: $stmt")
        logger.debug(stateFormatter.format(σ))
        decider.prover.logComment("[exec]")
        decider.prover.logComment(stmt.toString())
    }

    val executed = stmt match {
      case silver.ast.Seqn(stmts) =>
        execs(σ, stmts, c)(Q)

      case ass @ ast.LocalVarAssign(v, rhs) =>
        v.typ match {
          case ast.Wand =>
            assert(rhs.isInstanceOf[ast.MagicWand], s"Expected magic wand but found $rhs (${rhs.getClass.getName}})")
            val wand = rhs.asInstanceOf[ast.MagicWand]
            val pve = LetWandFailed(ass)
            magicWandSupporter.createChunk(σ, wand, pve, c)((chWand, c1) =>
              Q(σ \+ (v, MagicWandChunkTerm(chWand)), c))
          case _ =>
            eval(σ, rhs, AssignmentFailed(ass), c)((tRhs, c1) =>
              Q(σ \+ (v, tRhs), c1))
        }

      case ass @ ast.FieldAssign(fa @ ast.FieldAccess(eRcvr, field), rhs) =>
        val pve = AssignmentFailed(ass)
        eval(σ, eRcvr, pve, c)((tRcvr, c1) =>
          decider.assert(σ, tRcvr !== Null()){
            case true =>
              eval(σ, rhs, pve, c1)((tRhs, c2) => {
                val id = FieldChunkIdentifier(tRcvr, field.name)
                decider.withChunk[DirectChunk](σ, σ.h, id, Some(FullPerm()), fa, pve, c2)(fc =>
                  Q(σ \- fc \+ DirectFieldChunk(tRcvr, field.name, tRhs, fc.perm), c2))})
            case false =>
              Failure[ST, H, S](pve dueTo ReceiverNull(fa))})

      case ast.NewStmt(v, fields) =>
        val t = fresh(v)
        assume(t !== Null())
        val newh = H(fields.map(f => DirectFieldChunk(t, f.name, fresh(f.name, toSort(f.typ)), FullPerm())))
        val σ1 = σ \+ (v, t) \+ newh
        val refs = state.utils.getDirectlyReachableReferencesState[ST, H, S](σ1) - t
        assume(And(refs map (_ !== t)))
        Q(σ1, c)

      case ast.Fresh(vars) =>
        val (arps, arpConstraints) =
          vars.map(v => (v, decider.freshARP()))
              .map{case (variable, (value, constrain)) => ((variable, value), constrain)}
              .unzip
        val γ1 = Γ(σ.γ.values ++ arps)
          /* It is crucial that the (var -> term) mappings in arps override
           * already existing bindings for the same vars when they are added
           * (via ++).
           */
        assume(toSet(arpConstraints))
        Q(σ \ γ1, c)

      case inhale @ ast.Inhale(a) => a match {
        case _: ast.FalseLit =>
          /* We're done */
          Success()
        case _ =>
          produce(σ, fresh, FullPerm(), a, InhaleFailed(inhale), c)((σ1, c1) =>
            Q(σ1, c1))
      }

      case exhale @ ast.Exhale(a) =>
        val pve = ExhaleFailed(exhale)
        consume(σ, FullPerm(), a, pve, c)((σ1, _, _, c1) =>
          Q(σ1, c1))

      case assert @ ast.Assert(a) =>
        val pve = AssertFailed(assert)

        a match {
          /* "assert true" triggers a heap compression. */
          case _: ast.TrueLit =>
            heapCompressor.compress(σ, σ.h, c)
            Q(σ, c)

          /* "assert false" triggers a smoke check. If successful, we backtrack. */
          case _: ast.FalseLit =>
            decider.tryOrFail[(S, C)](σ, c)((σ1, QS, QF) => {
              if (decider.checkSmoke())
                QS(σ1, c)
              else
                QF(Failure[ST, H, S](pve dueTo AssertionFalse(a)))
            })(_ => Success())

          case _ =>
            if (config.disableSubsumption()) {
              val r =
                consume(σ, FullPerm(), a, pve, c)((σ1, _, _, c1) =>
                  Success())
              r && Q(σ, c)
            } else
              consume(σ, FullPerm(), a, pve, c)((σ1, _, _, c1) =>
                Q(σ, c1))
        }

      case call @ ast.MethodCall(methodName, eArgs, lhs) =>
        val meth = c.program.findMethod(methodName)
        val pve = PreconditionInCallFalse(call)
          /* TODO: Used to be MethodCallFailed. Is also passed on to producing the postcondition, during which
           *       it is passed on to calls to eval, but it could also be thrown by produce itself (probably
           *       only while checking well-formedness).
           */

        evals(σ, eArgs, pve, c)((tArgs, c1) => {
          val insγ = Γ(meth.formalArgs.map(_.localVar).zip(tArgs))
          val pre = utils.ast.BigAnd(meth.pres)
          consume(σ \ insγ, FullPerm(), pre, pve, c1)((σ1, _, _, c3) => {
            val outs = meth.formalReturns.map(_.localVar)
            val outsγ = Γ(outs.map(v => (v, fresh(v))).toMap)
            val σ2 = σ1 \+ outsγ \ (g = σ.h)
            val post = utils.ast.BigAnd(meth.posts)
            produce(σ2, fresh, FullPerm(), post, pve, c3)((σ3, c4) => {
              val lhsγ = Γ(lhs.zip(outs)
                              .map(p => (p._1, σ3.γ(p._2))).toMap)
              Q(σ3 \ (g = σ.g, γ = σ.γ + lhsγ), c4)})})})

      case fold @ ast.Fold(ast.PredicateAccessPredicate(ast.PredicateAccess(eArgs, predicateName), ePerm)) =>
        val predicate = c.program.findPredicate(predicateName)
        val pve = FoldFailed(fold)
        evals(σ, eArgs, pve, c)((tArgs, c1) =>
            eval(σ, ePerm, pve, c1)((tPerm, c2) =>
              decider.assert(σ, IsNonNegative(tPerm)){
                case true =>
                  predicateSupporter.fold(σ, predicate, tArgs, tPerm, pve, c2)(Q)
                case false =>
                  Failure[ST, H, S](pve dueTo NegativePermission(ePerm))}))

      case unfold @ ast.Unfold(ast.PredicateAccessPredicate(pa @ ast.PredicateAccess(eArgs, predicateName), ePerm)) =>
        val predicate = c.program.findPredicate(predicateName)
        val pve = UnfoldFailed(unfold)
        evals(σ, eArgs, pve, c)((tArgs, c1) =>
            eval(σ, ePerm, pve, c1)((tPerm, c2) =>
              decider.assert(σ, IsNonNegative(tPerm)){
                case true =>
                  predicateSupporter.unfold(σ, predicate, tArgs, tPerm, pve, c2, pa)(Q)
                case false =>
                  Failure[ST, H, S](pve dueTo NegativePermission(ePerm))}))

      case pckg @ ast.Package(wand) =>
        val pve = PackageFailed(pckg)
        val c0 = c.copy(reserveHeaps = H() :: σ.h :: Nil,
                        recordEffects = true,
                        producedChunks = Nil,
                        consumedChunks = Nil :: Nil :: Nil,
                        letBoundVars = Nil)
        magicWandSupporter.packageWand(σ, wand, pve, c0)((chWand, c1) => {
          assert(c1.reserveHeaps.length == 3, s"Expected exactly 3 reserve heaps in the context, but found ${c1.reserveHeaps.length}")
          val h1 = c1.reserveHeaps(2)
          val c2 = c1.copy(exhaleExt = false,
                           reserveHeaps = Nil,
                           lhsHeap = None,
                           recordEffects = false,
                           producedChunks = Nil,
                           consumedChunks = Stack(),
                           letBoundVars = Nil)
          Q(σ \ (h1 + chWand), c2)})

      case apply @ ast.Apply(e) =>
        /* TODO: Try to unify this code with that from DefaultConsumer/applying */

        val pve = ApplyFailed(apply)

        def QL(σ1: S, γ: ST, wand: ast.MagicWand, c1: C) = {
          /* The given heap is not σ.h, but rather the consumed portion only. However,
           * using σ.h should not be a problem as long as the heap that is used as
           * the given-heap while checking self-framingness of the wand is the heap
           * described by the left-hand side.
           */
          consume(σ1 \ γ, FullPerm(), wand.left, pve, c1)((σ2, _, _, c2) => {
            val c2a = c2.copy(lhsHeap = Some(σ1.h))
            produce(σ2, fresh, FullPerm(), wand.right, pve, c2a)((σ3, c3) => {
              val c4 = c3.copy(lhsHeap = None)
              heapCompressor.compress(σ3, σ3.h, c4)
              Q(σ3 \ σ1.γ, c4)})})}

        e match {
          case wand: ast.MagicWand =>
            consume(σ, FullPerm(), wand, pve, c)((σ1, _, chs, c1) => {
              QL(σ1, σ1.γ, wand, c1)})

          case v: ast.AbstractLocalVar =>
            val chWand = σ.γ(v).asInstanceOf[MagicWandChunkTerm].chunk
            decider.getChunk[MagicWandChunk](σ, σ.h, chWand.id, c) match {
              case Some(ch) =>
                QL(σ \- ch, Γ(chWand.bindings), chWand.ghostFreeWand, c)
              case None =>
                Failure[ST, H, S](pve dueTo NamedMagicWandChunkNotFound(v))}

          case _ => sys.error(s"Expected a magic wand, but found node $e")}


      /* These cases should not occur when working with the CFG-representation of the program. */
      case   _: silver.ast.Goto
           | _: silver.ast.If
           | _: silver.ast.Label
           | _: silver.ast.Seqn
           | _: silver.ast.Constraining
           | _: silver.ast.While => sys.error(s"Unexpected statement (${stmt.getClass.getName}): $stmt")
    }

    executed
  }
}<|MERGE_RESOLUTION|>--- conflicted
+++ resolved
@@ -20,11 +20,7 @@
 import state.terms._
 import state.{MagicWandChunk, FieldChunkIdentifier, DirectFieldChunk, SymbolConvert, DirectChunk, DefaultContext}
 import state.terms.perms.IsNonNegative
-<<<<<<< HEAD
 import silicon.supporters.{PredicateSupporter, MagicWandSupporter}
-=======
-import supporters.{Brancher, PredicateSupporter}
->>>>>>> 9330e501
 
 trait DefaultExecutor[ST <: Store[ST],
                       H <: Heap[H],
