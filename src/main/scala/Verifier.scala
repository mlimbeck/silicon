--- conflicted
+++ resolved
@@ -16,14 +16,9 @@
 import interfaces.state.factoryUtils.Ø
 import state.{terms, SymbolConvert, DirectChunk, DefaultContext}
 import state.terms.{sorts, Sort, DefaultFractionalPermissions}
-<<<<<<< HEAD
-import theories.{FunctionsSupporter, DomainsEmitter, SetsEmitter, MultisetsEmitter, SequencesEmitter}
+import theories.{FunctionsSupporter, FieldValueFunctionsEmitter, DomainsEmitter, SetsEmitter, MultisetsEmitter, SequencesEmitter}
 import reporting.Bookkeeper
-=======
-import theories.{FieldValueFunctionsEmitter, DomainsEmitter, SetsEmitter, MultisetsEmitter, SequencesEmitter}
-import reporting.{DefaultContext, Bookkeeper}
 import heap.QuantifiedChunkHelper
->>>>>>> d129c103
 import decider.PreambleFileEmitter
 
 trait AbstractElementVerifier[ST <: Store[ST],
@@ -256,15 +251,10 @@
         decider.prover.declare(toSnapWrapper)
         decider.prover.declare(fromSnapWrapper)
 
-<<<<<<< HEAD
-        preambleEmitter.emitSortParametricAssertions("/sortwrappers.smt2", sort)
+        preambleEmitter.emitParametricAssertions("/sortwrappers.smt2",
+                                                 Map("$S$" -> decider.prover.termConverter.convert(sort)))
       })
     }
-=======
-      preambleEmitter.emitParametricAssertions("/sortwrappers.smt2",
-                                               Map("$S$" -> decider.prover.termConverter.convert(sort)))
-    })
->>>>>>> d129c103
   }
 
   private def emitStaticPreamble() {
