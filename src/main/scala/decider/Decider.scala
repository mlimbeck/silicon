--- conflicted
+++ resolved
@@ -99,21 +99,13 @@
 
     def pcs: PathConditionStack = pathConditions
 
-<<<<<<< HEAD
     def setPcs(other: PathConditionStack) = {
       /* [BRANCH-PARALLELISATION] */
       pathConditions = other
       pathConditions.assumptions foreach prover.assume
     }
 
-    private def getProverStdIO(prover: String): ProverStdIO = prover match {
-=======
-//    def setPcs(other: PathConditionStack) = { /* [BRANCH-PARALLELISATION] */
-//      pathConditions = other
-//      pathConditions.assumptions foreach prover.assume
-//    }
     private def getProverStdIO(prover: String): Prover = prover match {
->>>>>>> 08cfb51d
       case Z3ProverStdIO.name => new Z3ProverStdIO(uniqueId, termConverter, identifierFactory, reporter)
       case Cvc5ProverStdIO.name => new Cvc5ProverStdIO(uniqueId, termConverter, identifierFactory, reporter)
       case Z3ProverAPI.name => new Z3ProverAPI(uniqueId, new TermToZ3APIConverter(), identifierFactory, reporter)
