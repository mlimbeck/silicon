/*
 * This Source Code Form is subject to the terms of the Mozilla Public
 * License, v. 2.0. If a copy of the MPL was not distributed with this
 * file, You can obtain one at http://mozilla.org/MPL/2.0/.
 */

package viper.silicon.decider

import java.io.{BufferedReader, BufferedWriter, InputStreamReader, OutputStreamWriter, PrintWriter}
import java.nio.file.{Path, Paths}
import java.util.concurrent.TimeUnit
import com.typesafe.scalalogging.LazyLogging
import viper.silicon.{Config, Map, toMap}
import viper.silicon.common.config.Version
import viper.silicon.interfaces.decider.{Prover, Sat, Unknown, Unsat}
import viper.silicon.reporting.{ExternalToolError, Z3InteractionFailed}
import viper.silicon.state.IdentifierFactory
import viper.silicon.state.terms._
import viper.silicon.supporters.QuantifierSupporter
import viper.silicon.verifier.Verifier

class Z3ProverStdIO(uniqueId: String,
                    termConverter: TermToSMTLib2Converter,
                    identifierFactory: IdentifierFactory)
    extends Prover
       with LazyLogging {

  private var pushPopScopeDepth = 0
  private var lastTimeout: Int = -1
  private var logfileWriter: PrintWriter = _
  private var z3: Process = _
  private var input: BufferedReader = _
  private var output: PrintWriter = _
  /* private */ var z3Path: Path = _

  def z3Version(): Version = {
    val versionPattern = """\(?\s*:version\s+"(.*?)"\)?""".r
    var line = ""

    writeLine("(get-info :version)")

    line = input.readLine()
    comment(line)

    line match {
      case versionPattern(v) => Version(v)
      case _ => throw Z3InteractionFailed(uniqueId, s"Unexpected output of Z3 while getting version: $line")
    }
  }

  def start() {
    pushPopScopeDepth = 0
    lastTimeout = -1
    logfileWriter = viper.silver.utility.Common.PrintWriter(Verifier.config.z3LogFile(uniqueId).toFile)
    z3Path = Paths.get(Verifier.config.z3Exe)
    z3 = createZ3Instance()
    input = new BufferedReader(new InputStreamReader(z3.getInputStream))
    output = new PrintWriter(new BufferedWriter(new OutputStreamWriter(z3.getOutputStream)), true)
  }

  private def createZ3Instance() = {
    logger.debug(s"Starting Z3 at location '$z3Path'")

    val z3File = z3Path.toFile

    if (!z3File.isFile)
      throw ExternalToolError("Z3", s"Cannot run Z3 at location '$z3File': not a file.")

    if (!z3File.canExecute)
      throw ExternalToolError("Z3", s"Cannot run Z3 at location '$z3File': file is not executable.")

    val userProvidedZ3Args: Array[String] = Verifier.config.z3Args.toOption match {
      case None =>
        Array()

      case Some(args) =>
        logger.debug(s"Additional command-line arguments are $args")
        args.split(' ').map(_.trim)
    }

    val builder = new ProcessBuilder(z3File.getPath +: "-smt2" +: "-in" +: userProvidedZ3Args :_*)
    builder.redirectErrorStream(true)

    val process = builder.start()

    Runtime.getRuntime.addShutdownHook(new Thread {
      override def run() {
        process.destroy()
      }
    })

    process
  }

  def reset() {
    stop()
    start()
  }

  // the statement input.close() does not always terminate (e.g. if there is data left to be read)
  // therefore it makes sense to first kill the z3 process, because then the channel is closed from the other side first
  // resulting in the close() method to terminate
  def stop() {
    this.synchronized {
      if (logfileWriter != null) {
        logfileWriter.flush()
        logfileWriter.close()
      }

<<<<<<< HEAD
      z3.destroyForcibly()
      z3.waitFor(10, TimeUnit.SECONDS) /* Makes the current thread wait until the process has been shut down */

      logfileWriter.close()
      input.close()
      output.close()

      termConverter.stop()
=======
      if (output != null) {
        output.flush()
        output.close()
      }

      if (input != null) {
        input.close()
      }

      if (z3 != null) {
        z3.destroyForcibly()
        z3.waitFor(10, TimeUnit.SECONDS) /* Makes the current thread wait until the process has been shut down */
      }
>>>>>>> 1cb66f6d
    }
  }

  def push(n: Int = 1) {
    pushPopScopeDepth += n
    val cmd = (if (n == 1) "(push)" else "(push " + n + ")") + " ; " + pushPopScopeDepth
    writeLine(cmd)
    readSuccess()
  }

  def pop(n: Int = 1) {
    val cmd = (if (n == 1) "(pop)" else "(pop " + n + ")") + " ; " + pushPopScopeDepth
    pushPopScopeDepth -= n
    writeLine(cmd)
    readSuccess()
  }

  def emit(content: String) {
    writeLine(content)
    readSuccess()
  }

//  private val quantificationLogger = bookkeeper.logfiles("quantification-problems")

  def assume(term: Term) = {
//    /* Detect certain simple problems with quantifiers.
//     * Note that the current checks don't take in account whether or not a
//     * quantification occurs in positive or negative position.
//     */
//    term.deepCollect{case q: Quantification => q}.foreach(q => {
//      val problems = QuantifierSupporter.detectQuantificationProblems(q)
//
//      if (problems.nonEmpty) {
//        quantificationLogger.println(s"\n\n${q.toString(true)}")
//        quantificationLogger.println("Problems:")
//        problems.foreach(p => quantificationLogger.println(s"  $p"))
//      }
//    })

    assume(termConverter.convert(term))
  }

  def assume(term: String) {
//    bookkeeper.assumptionCounter += 1

    writeLine("(assert " + term + ")")
    readSuccess()
  }

  def assert(goal: Term, timeout: Option[Int] = None) =
    assert(termConverter.convert(goal), timeout)

  def assert(goal: String, timeout: Option[Int]) = {
//    bookkeeper.assertionCounter += 1

    setTimeout(timeout)

    val (result, duration) = Verifier.config.assertionMode() match {
      case Config.AssertionMode.SoftConstraints => assertUsingSoftConstraints(goal)
      case Config.AssertionMode.PushPop => assertUsingPushPop(goal)
    }

    comment(s"${viper.silicon.common.format.formatMillisReadably(duration)}")
    comment("(get-info :all-statistics)")

    result
  }

  private def assertUsingPushPop(goal: String): (Boolean, Long) = {
    push()

    writeLine("(assert (not " + goal + "))")
    readSuccess()

    val startTime = System.currentTimeMillis()
    writeLine("(check-sat)")
    val result = readUnsat()
    val endTime = System.currentTimeMillis()

    if (!result) {
      getModel()
    }

    pop()

    (result, endTime - startTime)
  }

  private def getModel(): Unit = {
    if (Verifier.config.ideModeAdvanced()) {
      writeLine("(get-model)")
      val model = readModel().trim()
      println(model + "\r\n")
    }
  }

  private def assertUsingSoftConstraints(goal: String): (Boolean, Long) = {
    val guard = fresh("grd", Nil, sorts.Bool)

    writeLine(s"(assert (implies $guard (not $goal)))")
    readSuccess()

    val startTime = System.currentTimeMillis()
    writeLine(s"(check-sat $guard)")
    val result = readUnsat()
    val endTime = System.currentTimeMillis()

    if (!result) {
      getModel()
    }

    (result, endTime - startTime)
  }

  def check(timeout: Option[Int] = None) = {
    setTimeout(timeout)

    writeLine("(check-sat)")

    readLine() match {
      case "sat" => Sat
      case "unsat" => Unsat
      case "unknown" => Unknown
    }
  }

  private def setTimeout(timeout: Option[Int]) {
    val effectiveTimeout = timeout.getOrElse(Verifier.config.z3Timeout)

    /* [2015-07-27 Malte] Setting the timeout unnecessarily often seems to
     * worsen performance, if only a bit. For the current test suite of
     * 199 Silver files, the total verification time increased from 60s
     * to 70s if 'set-option' is emitted every time.
     */
    if (lastTimeout != effectiveTimeout) {
      lastTimeout = effectiveTimeout

      writeLine(s"(set-option :timeout $effectiveTimeout)")
      readSuccess()
    }
  }

  def statistics(): Map[String, String]= {
    var repeat = true
    var line = ""
    var stats = scala.collection.immutable.SortedMap[String, String]()
    val entryPattern = """\(?\s*:([A-za-z\-]+)\s+((?:\d+\.)?\d+)\)?""".r

    writeLine("(get-info :all-statistics)")

    do {
      line = input.readLine()
      comment(line)

      /* Check that the first line starts with "(:". */
      if (line.isEmpty && !line.startsWith("(:"))
        throw Z3InteractionFailed(uniqueId, s"Unexpected output of Z3 while reading statistics: $line")

      line match {
        case entryPattern(entryName, entryNumber) =>
          stats = stats + (entryName -> entryNumber)
        case _ =>
      }

      repeat = !line.endsWith(")")
    } while (repeat)

    toMap(stats)
  }

  def comment(str: String) = {
    val sanitisedStr =
      str.replaceAll("\r", "")
        .replaceAll("\n", "\n; ")

    logToFile("; " + sanitisedStr)
  }

  def fresh(name: String, argSorts: Seq[Sort], resultSort: Sort) = {
    val id = identifierFactory.fresh(name)
    val fun = Fun(id, argSorts, resultSort)
    val decl = FunctionDecl(fun)

    emit(termConverter.convert(decl))

    fun
  }

  def declare(decl: Decl) {
    val str = termConverter.convert(decl)
    emit(str)
  }

//  def resetAssertionCounter() { bookkeeper.assertionCounter = 0 }
//  def resetAssumptionCounter() { bookkeeper.assumptionCounter = 0 }

//  def resetCounters() {
//    resetAssertionCounter()
//    resetAssumptionCounter()
//  }

  /* TODO: Handle multi-line output, e.g. multiple error messages. */

  private def readSuccess() {
    val answer = readLine()

    if (answer != "success")
      throw Z3InteractionFailed(uniqueId, s"Unexpected output of Z3. Expected 'success' but found: $answer")
  }

  private def readUnsat(): Boolean = readLine() match {
    case "unsat" => true
    case "sat" => false
    case "unknown" => false

    case result =>
      throw Z3InteractionFailed(uniqueId, s"Unexpected output of Z3 while trying to refute an assertion: $result")
  }

  private def readModel(): String = {
    try {
      var endFound = false
      var result = ""
      var firstTime = true
      while (!endFound) {
        val nextLine = input.readLine()
        if (nextLine.trim().endsWith("\"") || (firstTime && !nextLine.startsWith("\""))) {
          endFound = true
        }
        result = result + " " + nextLine
        firstTime = false
      }
      result
    } catch {
      case e: Exception =>
        println("Error reading model: " + e)
        ""
    }
  }

  private def readLine(): String = {
    var repeat = true
    var result = ""

    while (repeat) {
      result = input.readLine()
      if (result.toLowerCase != "success") comment(result)

      val warning = result.startsWith("WARNING")
      if (warning) logger.warn(s"Z3 warning: $result")

      repeat = warning
    }

    result
  }

  private def logToFile(str: String) {
    logfileWriter.println(str)
  }

  private def writeLine(out: String) = {
    logToFile(out)
    output.println(out)
  }
}
<|MERGE_RESOLUTION|>--- conflicted
+++ resolved
@@ -1,399 +1,381 @@
-/*
- * This Source Code Form is subject to the terms of the Mozilla Public
- * License, v. 2.0. If a copy of the MPL was not distributed with this
- * file, You can obtain one at http://mozilla.org/MPL/2.0/.
- */
-
-package viper.silicon.decider
-
-import java.io.{BufferedReader, BufferedWriter, InputStreamReader, OutputStreamWriter, PrintWriter}
-import java.nio.file.{Path, Paths}
-import java.util.concurrent.TimeUnit
-import com.typesafe.scalalogging.LazyLogging
-import viper.silicon.{Config, Map, toMap}
-import viper.silicon.common.config.Version
-import viper.silicon.interfaces.decider.{Prover, Sat, Unknown, Unsat}
-import viper.silicon.reporting.{ExternalToolError, Z3InteractionFailed}
-import viper.silicon.state.IdentifierFactory
-import viper.silicon.state.terms._
-import viper.silicon.supporters.QuantifierSupporter
-import viper.silicon.verifier.Verifier
-
-class Z3ProverStdIO(uniqueId: String,
-                    termConverter: TermToSMTLib2Converter,
-                    identifierFactory: IdentifierFactory)
-    extends Prover
-       with LazyLogging {
-
-  private var pushPopScopeDepth = 0
-  private var lastTimeout: Int = -1
-  private var logfileWriter: PrintWriter = _
-  private var z3: Process = _
-  private var input: BufferedReader = _
-  private var output: PrintWriter = _
-  /* private */ var z3Path: Path = _
-
-  def z3Version(): Version = {
-    val versionPattern = """\(?\s*:version\s+"(.*?)"\)?""".r
-    var line = ""
-
-    writeLine("(get-info :version)")
-
-    line = input.readLine()
-    comment(line)
-
-    line match {
-      case versionPattern(v) => Version(v)
-      case _ => throw Z3InteractionFailed(uniqueId, s"Unexpected output of Z3 while getting version: $line")
-    }
-  }
-
-  def start() {
-    pushPopScopeDepth = 0
-    lastTimeout = -1
-    logfileWriter = viper.silver.utility.Common.PrintWriter(Verifier.config.z3LogFile(uniqueId).toFile)
-    z3Path = Paths.get(Verifier.config.z3Exe)
-    z3 = createZ3Instance()
-    input = new BufferedReader(new InputStreamReader(z3.getInputStream))
-    output = new PrintWriter(new BufferedWriter(new OutputStreamWriter(z3.getOutputStream)), true)
-  }
-
-  private def createZ3Instance() = {
-    logger.debug(s"Starting Z3 at location '$z3Path'")
-
-    val z3File = z3Path.toFile
-
-    if (!z3File.isFile)
-      throw ExternalToolError("Z3", s"Cannot run Z3 at location '$z3File': not a file.")
-
-    if (!z3File.canExecute)
-      throw ExternalToolError("Z3", s"Cannot run Z3 at location '$z3File': file is not executable.")
-
-    val userProvidedZ3Args: Array[String] = Verifier.config.z3Args.toOption match {
-      case None =>
-        Array()
-
-      case Some(args) =>
-        logger.debug(s"Additional command-line arguments are $args")
-        args.split(' ').map(_.trim)
-    }
-
-    val builder = new ProcessBuilder(z3File.getPath +: "-smt2" +: "-in" +: userProvidedZ3Args :_*)
-    builder.redirectErrorStream(true)
-
-    val process = builder.start()
-
-    Runtime.getRuntime.addShutdownHook(new Thread {
-      override def run() {
-        process.destroy()
-      }
-    })
-
-    process
-  }
-
-  def reset() {
-    stop()
-    start()
-  }
-
-  // the statement input.close() does not always terminate (e.g. if there is data left to be read)
-  // therefore it makes sense to first kill the z3 process, because then the channel is closed from the other side first
-  // resulting in the close() method to terminate
-  def stop() {
-    this.synchronized {
-      if (logfileWriter != null) {
-        logfileWriter.flush()
-        logfileWriter.close()
-      }
-
-<<<<<<< HEAD
-      z3.destroyForcibly()
-      z3.waitFor(10, TimeUnit.SECONDS) /* Makes the current thread wait until the process has been shut down */
-
-      logfileWriter.close()
-      input.close()
-      output.close()
-
-      termConverter.stop()
-=======
-      if (output != null) {
-        output.flush()
-        output.close()
-      }
-
-      if (input != null) {
-        input.close()
-      }
-
-      if (z3 != null) {
-        z3.destroyForcibly()
-        z3.waitFor(10, TimeUnit.SECONDS) /* Makes the current thread wait until the process has been shut down */
-      }
->>>>>>> 1cb66f6d
-    }
-  }
-
-  def push(n: Int = 1) {
-    pushPopScopeDepth += n
-    val cmd = (if (n == 1) "(push)" else "(push " + n + ")") + " ; " + pushPopScopeDepth
-    writeLine(cmd)
-    readSuccess()
-  }
-
-  def pop(n: Int = 1) {
-    val cmd = (if (n == 1) "(pop)" else "(pop " + n + ")") + " ; " + pushPopScopeDepth
-    pushPopScopeDepth -= n
-    writeLine(cmd)
-    readSuccess()
-  }
-
-  def emit(content: String) {
-    writeLine(content)
-    readSuccess()
-  }
-
-//  private val quantificationLogger = bookkeeper.logfiles("quantification-problems")
-
-  def assume(term: Term) = {
-//    /* Detect certain simple problems with quantifiers.
-//     * Note that the current checks don't take in account whether or not a
-//     * quantification occurs in positive or negative position.
-//     */
-//    term.deepCollect{case q: Quantification => q}.foreach(q => {
-//      val problems = QuantifierSupporter.detectQuantificationProblems(q)
-//
-//      if (problems.nonEmpty) {
-//        quantificationLogger.println(s"\n\n${q.toString(true)}")
-//        quantificationLogger.println("Problems:")
-//        problems.foreach(p => quantificationLogger.println(s"  $p"))
-//      }
-//    })
-
-    assume(termConverter.convert(term))
-  }
-
-  def assume(term: String) {
-//    bookkeeper.assumptionCounter += 1
-
-    writeLine("(assert " + term + ")")
-    readSuccess()
-  }
-
-  def assert(goal: Term, timeout: Option[Int] = None) =
-    assert(termConverter.convert(goal), timeout)
-
-  def assert(goal: String, timeout: Option[Int]) = {
-//    bookkeeper.assertionCounter += 1
-
-    setTimeout(timeout)
-
-    val (result, duration) = Verifier.config.assertionMode() match {
-      case Config.AssertionMode.SoftConstraints => assertUsingSoftConstraints(goal)
-      case Config.AssertionMode.PushPop => assertUsingPushPop(goal)
-    }
-
-    comment(s"${viper.silicon.common.format.formatMillisReadably(duration)}")
-    comment("(get-info :all-statistics)")
-
-    result
-  }
-
-  private def assertUsingPushPop(goal: String): (Boolean, Long) = {
-    push()
-
-    writeLine("(assert (not " + goal + "))")
-    readSuccess()
-
-    val startTime = System.currentTimeMillis()
-    writeLine("(check-sat)")
-    val result = readUnsat()
-    val endTime = System.currentTimeMillis()
-
-    if (!result) {
-      getModel()
-    }
-
-    pop()
-
-    (result, endTime - startTime)
-  }
-
-  private def getModel(): Unit = {
-    if (Verifier.config.ideModeAdvanced()) {
-      writeLine("(get-model)")
-      val model = readModel().trim()
-      println(model + "\r\n")
-    }
-  }
-
-  private def assertUsingSoftConstraints(goal: String): (Boolean, Long) = {
-    val guard = fresh("grd", Nil, sorts.Bool)
-
-    writeLine(s"(assert (implies $guard (not $goal)))")
-    readSuccess()
-
-    val startTime = System.currentTimeMillis()
-    writeLine(s"(check-sat $guard)")
-    val result = readUnsat()
-    val endTime = System.currentTimeMillis()
-
-    if (!result) {
-      getModel()
-    }
-
-    (result, endTime - startTime)
-  }
-
-  def check(timeout: Option[Int] = None) = {
-    setTimeout(timeout)
-
-    writeLine("(check-sat)")
-
-    readLine() match {
-      case "sat" => Sat
-      case "unsat" => Unsat
-      case "unknown" => Unknown
-    }
-  }
-
-  private def setTimeout(timeout: Option[Int]) {
-    val effectiveTimeout = timeout.getOrElse(Verifier.config.z3Timeout)
-
-    /* [2015-07-27 Malte] Setting the timeout unnecessarily often seems to
-     * worsen performance, if only a bit. For the current test suite of
-     * 199 Silver files, the total verification time increased from 60s
-     * to 70s if 'set-option' is emitted every time.
-     */
-    if (lastTimeout != effectiveTimeout) {
-      lastTimeout = effectiveTimeout
-
-      writeLine(s"(set-option :timeout $effectiveTimeout)")
-      readSuccess()
-    }
-  }
-
-  def statistics(): Map[String, String]= {
-    var repeat = true
-    var line = ""
-    var stats = scala.collection.immutable.SortedMap[String, String]()
-    val entryPattern = """\(?\s*:([A-za-z\-]+)\s+((?:\d+\.)?\d+)\)?""".r
-
-    writeLine("(get-info :all-statistics)")
-
-    do {
-      line = input.readLine()
-      comment(line)
-
-      /* Check that the first line starts with "(:". */
-      if (line.isEmpty && !line.startsWith("(:"))
-        throw Z3InteractionFailed(uniqueId, s"Unexpected output of Z3 while reading statistics: $line")
-
-      line match {
-        case entryPattern(entryName, entryNumber) =>
-          stats = stats + (entryName -> entryNumber)
-        case _ =>
-      }
-
-      repeat = !line.endsWith(")")
-    } while (repeat)
-
-    toMap(stats)
-  }
-
-  def comment(str: String) = {
-    val sanitisedStr =
-      str.replaceAll("\r", "")
-        .replaceAll("\n", "\n; ")
-
-    logToFile("; " + sanitisedStr)
-  }
-
-  def fresh(name: String, argSorts: Seq[Sort], resultSort: Sort) = {
-    val id = identifierFactory.fresh(name)
-    val fun = Fun(id, argSorts, resultSort)
-    val decl = FunctionDecl(fun)
-
-    emit(termConverter.convert(decl))
-
-    fun
-  }
-
-  def declare(decl: Decl) {
-    val str = termConverter.convert(decl)
-    emit(str)
-  }
-
-//  def resetAssertionCounter() { bookkeeper.assertionCounter = 0 }
-//  def resetAssumptionCounter() { bookkeeper.assumptionCounter = 0 }
-
-//  def resetCounters() {
-//    resetAssertionCounter()
-//    resetAssumptionCounter()
-//  }
-
-  /* TODO: Handle multi-line output, e.g. multiple error messages. */
-
-  private def readSuccess() {
-    val answer = readLine()
-
-    if (answer != "success")
-      throw Z3InteractionFailed(uniqueId, s"Unexpected output of Z3. Expected 'success' but found: $answer")
-  }
-
-  private def readUnsat(): Boolean = readLine() match {
-    case "unsat" => true
-    case "sat" => false
-    case "unknown" => false
-
-    case result =>
-      throw Z3InteractionFailed(uniqueId, s"Unexpected output of Z3 while trying to refute an assertion: $result")
-  }
-
-  private def readModel(): String = {
-    try {
-      var endFound = false
-      var result = ""
-      var firstTime = true
-      while (!endFound) {
-        val nextLine = input.readLine()
-        if (nextLine.trim().endsWith("\"") || (firstTime && !nextLine.startsWith("\""))) {
-          endFound = true
-        }
-        result = result + " " + nextLine
-        firstTime = false
-      }
-      result
-    } catch {
-      case e: Exception =>
-        println("Error reading model: " + e)
-        ""
-    }
-  }
-
-  private def readLine(): String = {
-    var repeat = true
-    var result = ""
-
-    while (repeat) {
-      result = input.readLine()
-      if (result.toLowerCase != "success") comment(result)
-
-      val warning = result.startsWith("WARNING")
-      if (warning) logger.warn(s"Z3 warning: $result")
-
-      repeat = warning
-    }
-
-    result
-  }
-
-  private def logToFile(str: String) {
-    logfileWriter.println(str)
-  }
-
-  private def writeLine(out: String) = {
-    logToFile(out)
-    output.println(out)
-  }
-}
+/*
+ * This Source Code Form is subject to the terms of the Mozilla Public
+ * License, v. 2.0. If a copy of the MPL was not distributed with this
+ * file, You can obtain one at http://mozilla.org/MPL/2.0/.
+ */
+
+package viper.silicon.decider
+
+import java.io.{BufferedReader, BufferedWriter, InputStreamReader, OutputStreamWriter, PrintWriter}
+import java.nio.file.{Path, Paths}
+import java.util.concurrent.TimeUnit
+
+import com.typesafe.scalalogging.LazyLogging
+import viper.silicon.{Config, Map, toMap}
+import viper.silicon.common.config.Version
+import viper.silicon.interfaces.decider.{Prover, Sat, Unknown, Unsat}
+import viper.silicon.reporting.{ExternalToolError, Z3InteractionFailed}
+import viper.silicon.state.IdentifierFactory
+import viper.silicon.state.terms._
+import viper.silicon.supporters.QuantifierSupporter
+import viper.silicon.verifier.Verifier
+
+class Z3ProverStdIO(uniqueId: String,
+                    termConverter: TermToSMTLib2Converter,
+                    identifierFactory: IdentifierFactory)
+    extends Prover
+       with LazyLogging {
+
+  private var pushPopScopeDepth = 0
+  private var lastTimeout: Int = -1
+  private var logfileWriter: PrintWriter = _
+  private var z3: Process = _
+  private var input: BufferedReader = _
+  private var output: PrintWriter = _
+  /* private */ var z3Path: Path = _
+
+  def z3Version(): Version = {
+    val versionPattern = """\(?\s*:version\s+"(.*?)"\)?""".r
+    var line = ""
+
+    writeLine("(get-info :version)")
+
+    line = input.readLine()
+    comment(line)
+
+    line match {
+      case versionPattern(v) => Version(v)
+      case _ => throw Z3InteractionFailed(uniqueId, s"Unexpected output of Z3 while getting version: $line")
+    }
+  }
+
+  def start() {
+    pushPopScopeDepth = 0
+    lastTimeout = -1
+    logfileWriter = viper.silver.utility.Common.PrintWriter(Verifier.config.z3LogFile(uniqueId).toFile)
+    z3Path = Paths.get(Verifier.config.z3Exe)
+    z3 = createZ3Instance()
+    input = new BufferedReader(new InputStreamReader(z3.getInputStream))
+    output = new PrintWriter(new BufferedWriter(new OutputStreamWriter(z3.getOutputStream)), true)
+  }
+
+  private def createZ3Instance() = {
+    logger.debug(s"Starting Z3 at location '$z3Path'")
+
+    val z3File = z3Path.toFile
+
+    if (!z3File.isFile)
+      throw ExternalToolError("Z3", s"Cannot run Z3 at location '$z3File': not a file.")
+
+    if (!z3File.canExecute)
+      throw ExternalToolError("Z3", s"Cannot run Z3 at location '$z3File': file is not executable.")
+
+    val userProvidedZ3Args: Array[String] = Verifier.config.z3Args.toOption match {
+      case None =>
+        Array()
+
+      case Some(args) =>
+        logger.info(s"Additional command-line arguments are $args")
+        args.split(' ').map(_.trim)
+    }
+
+    val builder = new ProcessBuilder(z3Path.toFile.getPath +: "-smt2" +: "-in" +: userProvidedZ3Args :_*)
+    builder.redirectErrorStream(true)
+
+    val process = builder.start()
+
+    Runtime.getRuntime.addShutdownHook(new Thread {
+      override def run() {
+        process.destroy()
+      }
+    })
+
+    process
+  }
+
+  def reset() {
+    stop()
+    start()
+  }
+
+  // the statement input.close() does not always terminate (e.g. if there is data left to be read)
+  // therefore it makes sense to first kill the z3 process, because then the channel is closed from the other side first
+  // resulting in the close() method to terminate
+  def stop() {
+    this.synchronized {
+      if (logfileWriter != null) logfileWriter.flush()
+      if (output != null) output.flush()
+
+      if (z3 != null) {
+          z3.destroyForcibly()
+          z3.waitFor(10, TimeUnit.SECONDS) /* Makes the current thread wait until the process has been shut down */
+      }
+
+      if (logfileWriter != null) logfileWriter.close()
+      if (input != null) input.close()
+      if (output != null) output.close()
+  }
+
+  def push(n: Int = 1) {
+    pushPopScopeDepth += n
+    val cmd = (if (n == 1) "(push)" else "(push " + n + ")") + " ; " + pushPopScopeDepth
+    writeLine(cmd)
+    readSuccess()
+  }
+
+  def pop(n: Int = 1) {
+    val cmd = (if (n == 1) "(pop)" else "(pop " + n + ")") + " ; " + pushPopScopeDepth
+    pushPopScopeDepth -= n
+    writeLine(cmd)
+    readSuccess()
+  }
+
+  def emit(content: String) {
+    writeLine(content)
+    readSuccess()
+  }
+
+//  private val quantificationLogger = bookkeeper.logfiles("quantification-problems")
+
+  def assume(term: Term) = {
+//    /* Detect certain simple problems with quantifiers.
+//     * Note that the current checks don't take in account whether or not a
+//     * quantification occurs in positive or negative position.
+//     */
+//    term.deepCollect{case q: Quantification => q}.foreach(q => {
+//      val problems = QuantifierSupporter.detectQuantificationProblems(q)
+//
+//      if (problems.nonEmpty) {
+//        quantificationLogger.println(s"\n\n${q.toString(true)}")
+//        quantificationLogger.println("Problems:")
+//        problems.foreach(p => quantificationLogger.println(s"  $p"))
+//      }
+//    })
+
+    assume(termConverter.convert(term))
+  }
+
+  def assume(term: String) {
+//    bookkeeper.assumptionCounter += 1
+
+    writeLine("(assert " + term + ")")
+    readSuccess()
+  }
+
+  def assert(goal: Term, timeout: Option[Int] = None) =
+    assert(termConverter.convert(goal), timeout)
+
+  def assert(goal: String, timeout: Option[Int]) = {
+//    bookkeeper.assertionCounter += 1
+
+    setTimeout(timeout)
+
+    val (result, duration) = Verifier.config.assertionMode() match {
+      case Config.AssertionMode.SoftConstraints => assertUsingSoftConstraints(goal)
+      case Config.AssertionMode.PushPop => assertUsingPushPop(goal)
+    }
+
+    comment(s"${viper.silicon.common.format.formatMillisReadably(duration)}")
+    comment("(get-info :all-statistics)")
+
+    result
+  }
+
+  private def assertUsingPushPop(goal: String): (Boolean, Long) = {
+    push()
+
+    writeLine("(assert (not " + goal + "))")
+    readSuccess()
+
+    val startTime = System.currentTimeMillis()
+    writeLine("(check-sat)")
+    val result = readUnsat()
+    val endTime = System.currentTimeMillis()
+
+    if (!result) {
+      getModel()
+    }
+
+    pop()
+
+    (result, endTime - startTime)
+  }
+
+  private def getModel(): Unit = {
+    if (Verifier.config.ideModeAdvanced()) {
+      writeLine("(get-model)")
+      val model = readModel().trim()
+      println(model + "\r\n")
+    }
+  }
+
+  private def assertUsingSoftConstraints(goal: String): (Boolean, Long) = {
+    val guard = fresh("grd", Nil, sorts.Bool)
+
+    writeLine(s"(assert (implies $guard (not $goal)))")
+    readSuccess()
+
+    val startTime = System.currentTimeMillis()
+    writeLine(s"(check-sat $guard)")
+    val result = readUnsat()
+    val endTime = System.currentTimeMillis()
+
+    if (!result) {
+      getModel()
+    }
+
+    (result, endTime - startTime)
+  }
+
+  def check(timeout: Option[Int] = None) = {
+    setTimeout(timeout)
+
+    writeLine("(check-sat)")
+
+    readLine() match {
+      case "sat" => Sat
+      case "unsat" => Unsat
+      case "unknown" => Unknown
+    }
+  }
+
+  private def setTimeout(timeout: Option[Int]) {
+    val effectiveTimeout = timeout.getOrElse(Verifier.config.z3Timeout)
+
+    /* [2015-07-27 Malte] Setting the timeout unnecessarily often seems to
+     * worsen performance, if only a bit. For the current test suite of
+     * 199 Silver files, the total verification time increased from 60s
+     * to 70s if 'set-option' is emitted every time.
+     */
+    if (lastTimeout != effectiveTimeout) {
+      lastTimeout = effectiveTimeout
+
+      writeLine(s"(set-option :timeout $effectiveTimeout)")
+      readSuccess()
+    }
+  }
+
+  def statistics(): Map[String, String]= {
+    var repeat = true
+    var line = ""
+    var stats = scala.collection.immutable.SortedMap[String, String]()
+    val entryPattern = """\(?\s*:([A-za-z\-]+)\s+((?:\d+\.)?\d+)\)?""".r
+
+    writeLine("(get-info :all-statistics)")
+
+    do {
+      line = input.readLine()
+      comment(line)
+
+      /* Check that the first line starts with "(:". */
+      if (line.isEmpty && !line.startsWith("(:"))
+        throw Z3InteractionFailed(uniqueId, s"Unexpected output of Z3 while reading statistics: $line")
+
+      line match {
+        case entryPattern(entryName, entryNumber) =>
+          stats = stats + (entryName -> entryNumber)
+        case _ =>
+      }
+
+      repeat = !line.endsWith(")")
+    } while (repeat)
+
+    toMap(stats)
+  }
+
+  def comment(str: String) = {
+    val sanitisedStr =
+      str.replaceAll("\r", "")
+         .replaceAll("\n", "\n; ")
+
+    logToFile("; " + sanitisedStr)
+  }
+
+  def fresh(name: String, argSorts: Seq[Sort], resultSort: Sort) = {
+    val id = identifierFactory.fresh(name)
+    val fun = Fun(id, argSorts, resultSort)
+    val decl = FunctionDecl(fun)
+
+    emit(termConverter.convert(decl))
+
+    fun
+  }
+
+  def declare(decl: Decl) {
+    val str = termConverter.convert(decl)
+    emit(str)
+  }
+
+//  def resetAssertionCounter() { bookkeeper.assertionCounter = 0 }
+//  def resetAssumptionCounter() { bookkeeper.assumptionCounter = 0 }
+
+//  def resetCounters() {
+//    resetAssertionCounter()
+//    resetAssumptionCounter()
+//  }
+
+  /* TODO: Handle multi-line output, e.g. multiple error messages. */
+
+  private def readSuccess() {
+    val answer = readLine()
+
+    if (answer != "success")
+      throw Z3InteractionFailed(uniqueId, s"Unexpected output of Z3. Expected 'success' but found: $answer")
+  }
+
+  private def readUnsat(): Boolean = readLine() match {
+    case "unsat" => true
+    case "sat" => false
+    case "unknown" => false
+
+    case result =>
+      throw Z3InteractionFailed(uniqueId, s"Unexpected output of Z3 while trying to refute an assertion: $result")
+  }
+
+  private def readModel(): String = {
+    try {
+      var endFound = false
+      var result = ""
+      var firstTime = true
+      while (!endFound) {
+        val nextLine = input.readLine()
+        if (nextLine.trim().endsWith("\"") || (firstTime && !nextLine.startsWith("\""))) {
+          endFound = true
+        }
+        result = result + " " + nextLine
+        firstTime = false
+      }
+      result
+    } catch {
+      case e: Exception =>
+        println("Error reading model: " + e)
+        ""
+    }
+  }
+
+  private def readLine(): String = {
+    var repeat = true
+    var result = ""
+
+    while (repeat) {
+      result = input.readLine()
+      if (result.toLowerCase != "success") comment(result)
+
+      val warning = result.startsWith("WARNING")
+      if (warning) logger.warn(s"Z3 warning: $result")
+
+      repeat = warning
+    }
+
+    result
+  }
+
+  private def logToFile(str: String) {
+    logfileWriter.println(str)
+  }
+
+  private def writeLine(out: String) = {
+    logToFile(out)
+    output.println(out)
+  }
+}