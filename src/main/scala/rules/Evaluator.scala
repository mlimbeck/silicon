--- conflicted
+++ resolved
@@ -6,15 +6,12 @@
 
 package viper.silicon.rules
 
-<<<<<<< HEAD
 import viper.silicon.debugger.DebugExp
-=======
 import viper.silicon.Config.JoinMode
 import viper.silver.ast
 import viper.silver.verifier.{CounterexampleTransformer, PartialVerificationError, VerifierWarning}
 import viper.silver.verifier.errors.{ErrorWrapperWithExampleTransformer, Internal, PreconditionInAppFalse}
 import viper.silver.verifier.reasons._
->>>>>>> 46a35ffb
 import viper.silicon.common.collections.immutable.InsertionOrderedSet
 import viper.silicon.interfaces._
 import viper.silicon.interfaces.state.{ChunkIdentifer, NonQuantifiedChunk}
@@ -29,13 +26,12 @@
 import viper.silicon.verifier.Verifier
 import viper.silicon.{Map, TriggerSets}
 import viper.silver.ast
-import viper.silver.ast.{AnnotationInfo, HasLineColumn, IntLit, LocalVarWithVersion, NoPosition, VirtualPosition, WeightedQuantifier}
+import viper.silver.ast.{AnnotationInfo, HasLineColumn, IntLit, LocalVarWithVersion, NoPosition, TrueLit, VirtualPosition, WeightedQuantifier}
 import viper.silver.reporter.{AnnotationWarning, WarningsDuringVerification}
 import viper.silver.verifier.errors.{ErrorWrapperWithExampleTransformer, PreconditionInAppFalse}
 import viper.silver.verifier.reasons._
 import viper.silver.verifier.{CounterexampleTransformer, PartialVerificationError, VerifierWarning}
 
-import scala.collection.immutable.Seq
 
 /* TODO: With the current design w.r.t. parallelism, eval should never "move" an execution
  *       to a different verifier. Hence, consider not passing the verifier to continuations
@@ -67,11 +63,7 @@
                      name: String,
                      pve: PartialVerificationError,
                      v: Verifier)
-<<<<<<< HEAD
-                    (Q: (State, Seq[Var], Seq[ast.LocalVarDecl], Seq[Term], Seq[ast.Exp], Seq[Term], Seq[ast.Exp], Seq[Trigger], (Seq[Term], Seq[Quantification]), (InsertionOrderedSet[DebugExp], InsertionOrderedSet[DebugExp]),Verifier) => VerificationResult)
-=======
-                    (Q: (State, Seq[Var], Seq[Term], Option[(Seq[Term], Seq[Trigger], (Seq[Term], Seq[Quantification]))], Verifier) => VerificationResult)
->>>>>>> 46a35ffb
+                    (Q: (State, Seq[Var], Seq[ast.LocalVarDecl], Seq[Term], Seq[ast.Exp], Option[(Seq[Term], Seq[ast.Exp], Seq[Trigger], (Seq[Term], Seq[Quantification]), (InsertionOrderedSet[DebugExp], InsertionOrderedSet[DebugExp]))], Verifier) => VerificationResult)
                     : VerificationResult
 }
 
@@ -176,7 +168,7 @@
 
       case x: ast.LocalVarWithVersion =>
         val sort = v.symbolConverter.toSort(x.typ)
-        val term = Var(Identifier.apply(x.name + "@" + v.uniqueId), sort)
+        val term = Var(Identifier.apply(x.name + "@" + v.uniqueId), sort, false)
         Q(s, term, e, v)
 
       case x: ast.AbstractLocalVar => Q(s, s.g(x), s.g.getExp(x).get, v)
@@ -192,11 +184,7 @@
 
       case _: ast.WildcardPerm =>
         val (tVar, tConstraints) = v.decider.freshARP()
-<<<<<<< HEAD
-        v.decider.assume(tConstraints, DebugExp.createInstance(s"wildcard == ${tVar.toString}", true))
-=======
-        v.decider.assumeDefinition(tConstraints)
->>>>>>> 46a35ffb
+        v.decider.assumeDefinition(tConstraints, DebugExp.createInstance(s"wildcard == ${tVar.toString}", true))
         /* TODO: Only record wildcards in State.constrainableARPs that are used in exhale
          *       position. Currently, wildcards used in inhale position (only) may not be removed
          *       from State.constrainableARPs (potentially inefficient, but should be sound).
@@ -257,63 +245,29 @@
                     Q(s3, fvfLookup, newFa, v1)}
               }
             case _ =>
-<<<<<<< HEAD
-              val (_, smDef1, pmDef1) =
-                quantifiedChunkSupporter.heapSummarisingMaps(
-                  s = s1,
-                  resource = fa.field,
-                  codomainQVars = Seq(`?r`),
-                  relevantChunks = relevantChunks,
-                  optSmDomainDefinitionCondition =  None,
-                  optQVarsInstantiations = None,
-                  v = v1)
-              if (s1.heapDependentTriggers.contains(fa.field)){
-                val trigger = FieldTrigger(fa.field.name, smDef1.sm, tRcvr)
-                v1.decider.assume(trigger, DebugExp.createInstance(s"FieldTrigger(${eRcvr.toString()}.${fa.field.name})"))
-              }
-              val (permCheck, permCheckExp) =
-                if (s1.triggerExp) {
-                  (True, ast.TrueLit()(e.pos, e.info, e.errT))
-                } else {
-                  val totalPermissions = PermLookup(fa.field.name, pmDef1.pm, tRcvr)
-                  (IsPositive(totalPermissions), ast.PermGtCmp(ast.FuncApp("PermLookup", Seq(fa))(fa.pos, fa.info, ast.Perm, fa.errT), ast.NoPerm()())(fa.pos, fa.info, fa.errT))
-                }
-              v1.decider.assert(permCheck) {
-                case false =>
-                  createFailure(pve dueTo InsufficientPermission(fa), v1, s1, Some(permCheckExp))
-                case true =>
-                  val smLookup = Lookup(fa.field.name, smDef1.sm, tRcvr)
-                  val fr2 =
-                    s1.functionRecorder.recordSnapshot(fa, v1.decider.pcs.branchConditions, smLookup)
-                                       .recordFvfAndDomain(smDef1)
-                  val s3 = s1.copy(functionRecorder = fr2/*,
-                                   smCache = smCache1*/)
-                  val s4 = if (Verifier.config.enableDebugging() && !s3.isEvalInOld) s3.copy(oldHeaps = s3.oldHeaps + (debugOldLabel -> magicWandSupporter.getEvalHeap(s3))) else s3
-                  Q(s4, smLookup, newFa, v1)}
-=======
               if (relevantChunks.size == 1) {
                 // No need to create a summary since there is only one chunk to look at.
                 if (s1.heapDependentTriggers.contains(fa.field)) {
                   val trigger = FieldTrigger(fa.field.name, relevantChunks.head.fvf, tRcvr)
-                  v1.decider.assume(trigger)
+                  v1.decider.assume(trigger, DebugExp.createInstance(s"FieldTrigger(${eRcvr.toString()}.${fa.field.name})"))
                 }
-                val permCheck =
+                val (permCheck, permCheckExp) =
                   if (s1.triggerExp) {
-                    True
+                    (True, TrueLit()())
                   } else {
                     val permVal = relevantChunks.head.perm
                     val totalPermissions = permVal.replace(relevantChunks.head.quantifiedVars, Seq(tRcvr))
-                    IsPositive(totalPermissions)
+                    (IsPositive(totalPermissions), ast.PermGtCmp(ast.CurrentPerm(fa)(fa.pos, fa.info, fa.errT), ast.NoPerm()())(fa.pos, fa.info, fa.errT))
                   }
                 v1.decider.assert(permCheck) {
                   case false =>
-                    createFailure(pve dueTo InsufficientPermission(fa), v1, s1)
+                    createFailure(pve dueTo InsufficientPermission(fa), v1, s1, Some(permCheckExp))
                   case true =>
                     val smLookup = Lookup(fa.field.name, relevantChunks.head.fvf, tRcvr)
                     val fr2 =
                       s1.functionRecorder.recordSnapshot(fa, v1.decider.pcs.branchConditions, smLookup)
                     val s2 = s1.copy(functionRecorder = fr2)
-                    Q(s2, smLookup, v1)
+                    Q(s2, smLookup, newFa, v1)
                 }
               } else {
                 val (s2, smDef1, pmDef1) =
@@ -327,28 +281,27 @@
                     v = v1)
                 if (s2.heapDependentTriggers.contains(fa.field)) {
                   val trigger = FieldTrigger(fa.field.name, smDef1.sm, tRcvr)
-                  v1.decider.assume(trigger)
+                  v1.decider.assume(trigger, DebugExp.createInstance(s"FieldTrigger(${eRcvr.toString()}.${fa.field.name})"))
                 }
-                val permCheck =
+                val (permCheck, permCheckExp) =
                   if (s2.triggerExp) {
-                    True
+                    (True, TrueLit()())
                   } else {
                     val totalPermissions = PermLookup(fa.field.name, pmDef1.pm, tRcvr)
-                    IsPositive(totalPermissions)
+                    (IsPositive(totalPermissions), ast.PermGtCmp(ast.CurrentPerm(fa)(fa.pos, fa.info, fa.errT), ast.NoPerm()())(fa.pos, fa.info, fa.errT))
                   }
                 v1.decider.assert(permCheck) {
                   case false =>
-                    createFailure(pve dueTo InsufficientPermission(fa), v1, s2)
+                    createFailure(pve dueTo InsufficientPermission(fa), v1, s2, Some(permCheckExp))
                   case true =>
                     val smLookup = Lookup(fa.field.name, smDef1.sm, tRcvr)
                     val fr2 =
                       s2.functionRecorder.recordSnapshot(fa, v1.decider.pcs.branchConditions, smLookup)
                         .recordFvfAndDomain(smDef1)
                     val s3 = s2.copy(functionRecorder = fr2)
-                    Q(s3, smLookup, v1)
+                    Q(s3, smLookup, newFa, v1)
                 }
               }
->>>>>>> 46a35ffb
               }})
 
       case fa: ast.FieldAccess =>
@@ -396,21 +349,13 @@
               Q(s1, t0, ast.LabelledOld(e0new, lbl)(old.pos, old.info, old.errT), v1))}
 
       case ast.Let(x, e0, e1) =>
-<<<<<<< HEAD
         eval(s, e0, pve, v)((s1, t0, e0New, v1) => {
           val t = v1.decider.appliedFresh("letvar", v1.symbolConverter.toSort(x.typ), s1.relevantQuantifiedVariables.map(_._1))
           val debugExp = DebugExp.createInstance("letvar assignment", InsertionOrderedSet(DebugExp.createInstance(ast.EqCmp(x.localVar, e0)(), ast.EqCmp(x.localVar, e0New)())))
-          v1.decider.assume(t === t0, debugExp)
-          val newFuncRec = s1.functionRecorder.recordFreshSnapshot(t.applicable.asInstanceOf[Function])
-          eval(s1.copy(g = s1.g + (x.localVar, (t0, e0New)), functionRecorder = newFuncRec), e1, pve, v1)((s2, tNew, e1New, v2)
-            => Q(s2, tNew, ast.Let(x, e0New, e1New)(e.pos, e.info, e.errT), v2))
-=======
-        eval(s, e0, pve, v)((s1, t0, v1) => {
-          val t = v1.decider.appliedFresh("letvar", v1.symbolConverter.toSort(x.typ), s1.relevantQuantifiedVariables)
-          v1.decider.assumeDefinition(BuiltinEquals(t, t0))
+          v1.decider.assumeDefinition(BuiltinEquals(t, t0), debugExp)
           val newFuncRec = s1.functionRecorder.recordFreshSnapshot(t.applicable.asInstanceOf[Function])
           val possibleTriggersBefore = if (s1.recordPossibleTriggers) s1.possibleTriggers else Map.empty
-          eval(s1.copy(g = s1.g + (x.localVar, t0), functionRecorder = newFuncRec), e1, pve, v1)((s2, t2, v2) => {
+          eval(s1.copy(g = s1.g + (x.localVar, (t0, e0New)), functionRecorder = newFuncRec), e1, pve, v1)((s2, t2, e1New, v2) => {
             val newPossibleTriggers = if (s2.recordPossibleTriggers) {
               val addedTriggers = s2.possibleTriggers -- possibleTriggersBefore.keys
               val addedTriggersReplaced = addedTriggers.map(at => at._1.replace(x.localVar, e0) -> at._2)
@@ -418,9 +363,8 @@
             } else {
               s2.possibleTriggers
             }
-            Q(s2.copy(possibleTriggers = newPossibleTriggers), t2, v2)
+            Q(s2.copy(possibleTriggers = newPossibleTriggers), t2, ast.Let(x, e0New, e1New)(e.pos, e.info, e.errT), v2)
           })
->>>>>>> 46a35ffb
         })
 
       /* Strict evaluation of AND */
@@ -455,28 +399,23 @@
         val condExpRecord = new CondExpRecord(condExp, s, v.decider.pcs, "CondExp")
         val uidCondExp = v.symbExLog.openScope(condExpRecord)
         eval(s, e0, pve, v)((s1, t0, e0New, v1) =>
-          joiner.join[Term, Term](s1, v1)((s2, v2, QB) =>
-<<<<<<< HEAD
-            brancher.branch(s2, t0, (e0, e0New), v2)(
-              (s3, v3) => eval(s3, e1, pve, v3)((s4, t, e1New, v4) => QB(s4, t, e1New, v4)),
-              (s3, v3) => eval(s3, e2, pve, v3)((s4, t, e2New, v4) => QB(s4, t, e2New, v4)))
-=======
-            brancher.branch(s2.copy(parallelizeBranches = false), t0, Some(e0), v2)(
-              (s3, v3) => eval(s3.copy(parallelizeBranches = s2.parallelizeBranches), e1, pve, v3)(QB),
-              (s3, v3) => eval(s3.copy(parallelizeBranches = s2.parallelizeBranches), e2, pve, v3)(QB))
->>>>>>> 46a35ffb
+          joiner.join[(Term, ast.Exp), (Term, ast.Exp)](s1, v1)((s2, v2, QB) =>
+            brancher.branch(s2.copy(parallelizeBranches = false), t0, (e0, e0New), v2)(
+              (s3, v3) => eval(s3.copy(parallelizeBranches = s2.parallelizeBranches), e1, pve, v3)((s4, t4, e4, v4) => QB(s4, (t4, e4), v4)),
+              (s3, v3) => eval(s3.copy(parallelizeBranches = s2.parallelizeBranches), e2, pve, v3)((s4, t4, e4, v4) => QB(s4, (t4, e4), v4)))
           )(entries => {
             /* TODO: If branch(...) took orElse-continuations that are executed if a branch is dead, then then
                 comparisons with t0/Not(t0) wouldn't be necessary. */
             val (s2, result, resultExp) = entries match {
               case Seq(entry) => // One branch is dead
-                (entry.s, entry.data, entry.dataExp)
+                (entry.s, entry.data._1, entry.data._2)
               case Seq(entry1, entry2) => // Both branches are alive
-                (entry1.s.merge(entry2.s), Ite(t0, entry1.data, entry2.data), ast.CondExp(e0, entry1.dataExp, entry2.dataExp)(e0.pos, e0.info, e0.errT))
+                (entry1.s.merge(entry2.s), Ite(t0, entry1.data._1, entry2.data._1), ast.CondExp(e0, entry1.data._2, entry2.data._2)(e0.pos, e0.info, e0.errT))
               case _ =>
                 sys.error(s"Unexpected join data entries: $entries")}
-            (s2, result, resultExp)
-          })((s4, t3, eNew, v3) => {
+            (s2, (result, resultExp))
+          })((s4, r, v3) => {
+            val (t3, eNew) = r
             v3.symbExLog.closeScope(uidCondExp)
             Q(s4, t3, eNew, v3)
           }))
@@ -854,11 +793,7 @@
         }
         val name = s"prog.$posString"
         evalQuantified(s, qantOp, eQuant.variables, Nil, Seq(body), Some(eTriggers), name, pve, v){
-<<<<<<< HEAD
-          case (s1, tVars, eVars, _, _, Seq(tBody), Seq(bodyNew), tTriggers, (tAuxGlobal, tAux), (auxGlobalsExp, auxNonGlobalsExp), v1) =>
-=======
-          case (s1, tVars, _, Some((Seq(tBody), tTriggers, (tAuxGlobal, tAux))), v1) =>
->>>>>>> 46a35ffb
+          case (s1, tVars, eVars, _, _, Some((Seq(tBody), Seq(bodyNew), tTriggers, (tAuxGlobal, tAux), (auxGlobalsExp, auxNonGlobalsExp))), v1) =>
             val tAuxHeapIndep = tAux.flatMap(v.quantifierSupporter.makeTriggersHeapIndependent(_, v1.decider.fresh))
 
             val commentGlobal = "Nested auxiliary terms: globals (aux)"
@@ -881,19 +816,15 @@
             }
 
             val tQuant = Quantification(qantOp, tVars, tBody, tTriggers, name, quantWeight)
-<<<<<<< HEAD
             val eQuantNew = buildQuantExp(qantOp, eVars, bodyNew, Seq.empty)
             Q(s1, tQuant, eQuantNew, v1)
-=======
-            Q(s1, tQuant, v1)
-          case (s1, _, _, None, v1) =>
+          case (s1, _, _, _, _, None, v1) =>
             // This should not happen unless the current path is dead.
             if (v1.decider.checkSmoke(true)) {
               Unreachable()
             } else {
-              createFailure(pve.dueTo(InternalReason(sourceQuant, "Quantifier evaluation failed.")), v1, s1)
+              createFailure(pve.dueTo(InternalReason(sourceQuant, "Quantifier evaluation failed.")), v1, s1, None)
             }
->>>>>>> 46a35ffb
         }
 
       case fapp @ ast.FuncApp(funcName, eArgs) =>
@@ -911,7 +842,7 @@
            *       Hence, the joinedFApp will take two arguments, namely, i*i and i,
            *       although the latter is not necessary.
            */
-          joiner.join[Term, Term](s1, v1)((s2, v2, QB) => {
+          joiner.join[(Term, ast.Exp), (Term, ast.Exp)](s1, v1)((s2, v2, QB) => {
             val pres = func.pres.map(_.transform {
               /* [Malte 2018-08-20] Two examples of the test suite, one of which is the regression
                * for Carbon issue #210, fail if the subsequent code that strips out triggers from
@@ -970,12 +901,8 @@
             consumes(s3, pres, _ => pvePre, v2)((s4, snap, v3) => {
               val snap1 = snap.convert(sorts.Snap)
               val preFApp = App(functionSupporter.preconditionVersion(v3.symbolConverter.toFunction(func)), snap1 :: tArgs)
-<<<<<<< HEAD
               val precond = BigAnd(func.pres)
               v3.decider.assume(preFApp, DebugExp.createInstance(Some(s"precondition of ${func.name}"), Some(precond), Some(s4.substituteVarsInExp(precond)), InsertionOrderedSet.empty))
-              val tFApp = App(v3.symbolConverter.toFunction(func), snap1 :: tArgs)
-=======
-              v3.decider.assume(preFApp)
               val funcAnn = func.info.getUniqueInfo[AnnotationInfo]
               val tFApp = funcAnn match {
                 case Some(a) if a.values.contains("opaque") =>
@@ -986,7 +913,6 @@
                   }
                 case _ => App(v3.symbolConverter.toFunction(func), snap1 :: tArgs)
               }
->>>>>>> 46a35ffb
               val fr5 =
                 s4.functionRecorder.changeDepthBy(-1)
                                    .recordSnapshot(fapp, v3.decider.pcs.branchConditions, snap1)
@@ -995,19 +921,14 @@
                                recordVisited = s2.recordVisited,
                                functionRecorder = fr5,
                                smDomainNeeded = s2.smDomainNeeded,
-<<<<<<< HEAD
-                               hackIssue387DisablePermissionConsumption = s.hackIssue387DisablePermissionConsumption)
-              QB(s5, tFApp, ast.FuncApp(funcName, eArgsNew)(fapp.pos, fapp.info, fapp.typ, fapp.errT), v3)})
-=======
                                hackIssue387DisablePermissionConsumption = s.hackIssue387DisablePermissionConsumption,
                                moreJoins = s2.moreJoins)
-              QB(s5, tFApp, v3)})
->>>>>>> 46a35ffb
+              QB(s5, (tFApp, ast.FuncApp(funcName, eArgsNew)(fapp.pos, fapp.info, fapp.typ, fapp.errT)), v3)})
             /* TODO: The join-function is heap-independent, and it is not obvious how a
              *       joined snapshot could be defined and represented
              */
-            })(join(func.typ, s"joined_${func.name}", joinFunctionArgs, eArgs, v1))((s6, t, eNew, v4)
-              => Q(s6, t, eNew, v4))})
+            })(join(func.typ, s"joined_${func.name}", joinFunctionArgs, eArgs, v1))((s6, r, v4)
+              => Q(s6, r._1, r._2, v4))})
 
       case ast.Unfolding(
               acc @ ast.PredicateAccessPredicate(pa @ ast.PredicateAccess(eArgs, predicateName), ePerm),
@@ -1015,18 +936,12 @@
 
         val predicate = s.program.findPredicate(predicateName)
         if (s.cycles(predicate) < Verifier.config.recursivePredicateUnfoldings()) {
-<<<<<<< HEAD
           v.decider.startDebugSubExp()
           evals(s, eArgs, _ => pve, v)((s1, tArgs, eArgsNew, v1) =>
             eval(s1, ePerm, pve, v1)((s2, tPerm, ePermNew, v2) =>
-              v2.decider.assert(IsNonNegative(tPerm)) { // TODO: Replace with permissionSupporter.assertNotNegative
-=======
-          evals(s, eArgs, _ => pve, v)((s1, tArgs, v1) =>
-            eval(s1, ePerm, pve, v1)((s2, tPerm, v2) =>
-              v2.decider.assert(IsPositive(tPerm)) {
->>>>>>> 46a35ffb
+              v2.decider.assert(IsPositive(tPerm)) { // TODO: Replace with permissionSupporter.assertNotNegative
                 case true =>
-                  joiner.join[Term, Term](s2, v2)((s3, v3, QB) => {
+                  joiner.join[(Term, ast.Exp), (Term, ast.Exp)](s2, v2)((s3, v3, QB) => {
                     val s4 = s3.incCycleCounter(predicate)
                                .copy(recordVisited = true)
                       /* [2014-12-10 Malte] The commented code should replace the code following
@@ -1067,34 +982,26 @@
                                          permissionScalingFactor = s6.permissionScalingFactor,
                                          permissionScalingFactorExp = s6.permissionScalingFactorExp)
                                    .decCycleCounter(predicate)
-<<<<<<< HEAD
-                        val s10 = v5.stateConsolidator.consolidateIfRetrying(s9, v5)
-                        eval(s10, eIn, pve, v5)((s11, t, eInNew, v6) => QB(s11, t, eInNew, v6))})})
-                  })(join(eIn.typ, "joined_unfolding", s2.relevantQuantifiedVariables.map(_._1), s2.relevantQuantifiedVariables.map(_._2), v2))((s12, t2, eNew, v7)
+                        val s10 = v5.stateConsolidator(s9).consolidateOptionally(s9, v5)
+                        eval(s10, eIn, pve, v5)((s9, t9, e9, v9) => QB(s9, (t9, e9), v9))})})
+                  })(join(eIn.typ, "joined_unfolding", s2.relevantQuantifiedVariables.map(_._1), s2.relevantQuantifiedVariables.map(_._2), v2))((s12, r12, v7)
                     => {
                     v7.decider.finishDebugSubExp(s"unfolded(${predicate.name})")
-                    Q(s12, t2, eNew, v7)})
+                    Q(s12, r12._1, r12._2, v7)})
                 case false =>
                   v2.decider.finishDebugSubExp(s"unfolded(${predicate.name})")
-                  createFailure(pve dueTo NegativePermission(ePermNew), v2, s2, Some(ast.PermGeCmp(ePermNew, ast.NoPerm()())(ePermNew.pos, ePermNew.info, ePermNew.errT)))}))
-=======
-                        val s10 = v5.stateConsolidator(s9).consolidateOptionally(s9, v5)
-                        eval(s10, eIn, pve, v5)(QB)})})
-                  })(join(v2.symbolConverter.toSort(eIn.typ), "joined_unfolding", s2.relevantQuantifiedVariables, v2))(Q)
-                case false =>
-                  createFailure(pve dueTo NonPositivePermission(ePerm), v2, s2)}))
->>>>>>> 46a35ffb
+                  createFailure(pve dueTo NonPositivePermission(ePermNew), v2, s2, Some(ast.PermGtCmp(ePermNew, ast.NoPerm()())(ePermNew.pos, ePermNew.info, ePermNew.errT)))}))
         } else {
           val unknownValue = v.decider.appliedFresh("recunf", v.symbolConverter.toSort(eIn.typ), s.relevantQuantifiedVariables.map(_._1))
           Q(s, unknownValue, ast.LocalVarWithVersion("unknownValue", eIn.typ)(eIn.pos, eIn.info, eIn.errT), v)
         }
 
       case ast.Applying(wand, eIn) =>
-        joiner.join[Term, Term](s, v)((s1, v1, QB) =>
+        joiner.join[(Term, ast.Exp), (Term, ast.Exp)](s, v)((s1, v1, QB) =>
           magicWandSupporter.applyWand(s1, wand, pve, v1)((s2, v2) => {
-            eval(s2, eIn, pve, v2)((s3, t, eInNew, v3) => QB(s3, t, eInNew, v3))
-        }))(join(eIn.typ, "joined_applying", s.relevantQuantifiedVariables.map(_._1), s.relevantQuantifiedVariables.map(_._2), v))((s4, t2, eNew, v4)
-          => Q(s4, t2, eNew, v4))
+            eval(s2, eIn, pve, v2)((s3, t, eInNew, v3) => QB(s3, (t, eInNew), v3))
+        }))(join(eIn.typ, "joined_applying", s.relevantQuantifiedVariables.map(_._1), s.relevantQuantifiedVariables.map(_._2), v))((s4, r4, v4)
+          => Q(s4, r4._1, r4._2, v4))
 
       /* Sequences */
 
@@ -1121,16 +1028,10 @@
                       failure combine Q(s1, SeqAt(t0, t1), eNew, v1)
                     } else failure}
               case false =>
-<<<<<<< HEAD
                 val failure1 = createFailure(pve dueTo SeqIndexNegative(e0, e1), v1, s1, Some(assertExp1))
-                if (s1.retryLevel == 0) {
+                if (s1.retryLevel == 0 && v1.reportFurtherErrors()) {
                   v1.decider.assume(AtLeast(t1, IntLiteral(0)), ast.GeCmp(e1, ast.IntLit(0)())(), ast.GeCmp(e1New, ast.IntLit(0)())())
                   val assertExp2 = ast.LtCmp(e1New, ast.SeqLength(e0New)())(e1.pos, e1.info, e1.errT)
-=======
-                val failure1 = createFailure(pve dueTo SeqIndexNegative(e0, e1), v1, s1)
-                if (s1.retryLevel == 0 && v1.reportFurtherErrors()) {
-                  v1.decider.assume(AtLeast(t1, IntLiteral(0)))
->>>>>>> 46a35ffb
                   v1.decider.assert(Less(t1, SeqLength(t0))) {
                     case true =>
                       failure1 combine Q(s1, SeqAt(t0, t1), eNew, v1)
@@ -1169,16 +1070,10 @@
                       failure combine Q(s1, SeqUpdate(t0, t1, t2), eNew, v1)}
                     else failure}
               case false =>
-<<<<<<< HEAD
                 val failure1 = createFailure(pve dueTo SeqIndexNegative(e0, e1), v1, s1, Some(assertExp))
-                if (s1.retryLevel == 0) {
+                if (s1.retryLevel == 0 && v1.reportFurtherErrors()) {
                   v1.decider.assume(AtLeast(t1, IntLiteral(0)), ast.GeCmp(e1, ast.IntLit(0)())(), ast.GeCmp(e1New, ast.IntLit(0)())())
                   val assertExp2 = ast.LtCmp(e1, ast.SeqLength(e0)())(e1.pos, e1.info, e1.errT)
-=======
-                val failure1 = createFailure(pve dueTo SeqIndexNegative(e0, e1), v1, s1)
-                if (s1.retryLevel == 0 && v1.reportFurtherErrors()) {
-                  v1.decider.assume(AtLeast(t1, IntLiteral(0)))
->>>>>>> 46a35ffb
                   v1.decider.assert(Less(t1, SeqLength(t0))) {
                     case true =>
                       failure1 combine Q(s1, SeqUpdate(t0, t1, t2), eNew, v1)
@@ -1288,31 +1183,20 @@
 
       case ml@ast.MapLookup(base, key) =>
         evals2(s, Seq(base, key), Nil, _ => pve, v)({
-<<<<<<< HEAD
           case (s1, Seq(baseT, keyT), Seq(baseNew, keyNew), v1) if s1.triggerExp => Q(s1, MapLookup(baseT, keyT), ast.MapLookup(baseNew, keyNew)(e.pos, e.info, e.errT), v1)
           case (s1, Seq(baseT, keyT), Seq(baseNew, keyNew), v1) =>
             val eNew = ast.MapLookup(baseNew, keyNew)(e.pos, e.info, e.errT)
             v1.decider.assert(SetIn(keyT, MapDomain(baseT))) {
               case true => Q(s1, MapLookup(baseT, keyT), eNew, v1)
               case false =>
-                v1.decider.assume(SetIn(keyT, MapDomain(baseT)), ast.AnySetContains(key, base)(ml.pos, ml.info, ml.errT), ast.AnySetContains(keyNew, baseNew)(ml.pos, ml.info, ml.errT))
-                createFailure(pve dueTo MapKeyNotContained(base, key), v1, s1, Some(ast.MapContains(key, base)(ml.pos, ml.info, ml.errT))) combine
-                  Q(s1, MapLookup(baseT, keyT), eNew, v1) //TODO:J write tests for this case!
+                val failure1 = createFailure(pve dueTo MapKeyNotContained(base, key), v1, s1, Some(ast.MapContains(key, base)(ml.pos, ml.info, ml.errT)))
+                if (s1.retryLevel == 0 && v1.reportFurtherErrors()) {
+                  v1.decider.assume(SetIn(keyT, MapDomain(baseT)), ast.AnySetContains(key, base)(ml.pos, ml.info, ml.errT), ast.AnySetContains(keyNew, baseNew)(ml.pos, ml.info, ml.errT))
+                  failure1 combine Q(s1, MapLookup(baseT, keyT), eNew, v1)
+                } else {
+                  failure1
+                }
             }
-=======
-          case (s1, Seq(baseT, keyT), v1) if s1.triggerExp => Q(s1, MapLookup(baseT, keyT), v1)
-          case (s1, Seq(baseT, keyT), v1) => v1.decider.assert(SetIn(keyT, MapDomain(baseT))) {
-            case true => Q(s1, MapLookup(baseT, keyT), v1)
-            case false =>
-              val failure1 = createFailure(pve dueTo MapKeyNotContained(base, key), v1, s1)
-              if (s1.retryLevel == 0 && v1.reportFurtherErrors()) {
-                v1.decider.assume(SetIn(keyT, MapDomain(baseT)))
-                failure1 combine Q(s1, MapLookup(baseT, keyT), v1)
-              } else {
-                failure1
-              }
-          }
->>>>>>> 46a35ffb
         })
 
       case ast.MapUpdate(base, key, value) =>
@@ -1353,19 +1237,19 @@
                      name: String,
                      pve: PartialVerificationError,
                      v: Verifier)
-<<<<<<< HEAD
-                    (Q: (State, Seq[Var], Seq[ast.LocalVarDecl], Seq[Term], Seq[ast.Exp], Seq[Term], Seq[ast.Exp], Seq[Trigger], (Seq[Term], Seq[Quantification]), (InsertionOrderedSet[DebugExp], InsertionOrderedSet[DebugExp]), Verifier) => VerificationResult)
-=======
                     (Q: (State,
                          Seq[Var], /* Variables from vars */
+                         Seq[ast.LocalVarDecl],
                          Seq[Term], /* Terms from es1 */
+                         Seq[ast.Exp],
                          Option[( /* None if es2 or trigger evaluation did not result in a term because es1 is unsatisfiable */
                             Seq[Term], /* Terms from es2 */
+                            Seq[ast.Exp],
                             Seq[Trigger], /* Triggers from optTriggers */
-                            (Seq[Term], Seq[Quantification]) /* Global and non-global auxiliary assumptions */
+                            (Seq[Term], Seq[Quantification]), /* Global and non-global auxiliary assumptions */
+                            (InsertionOrderedSet[DebugExp], InsertionOrderedSet[DebugExp])
                          )],
                          Verifier) => VerificationResult)
->>>>>>> 46a35ffb
                     : VerificationResult = {
 
     val localVars = vars map (_.localVar)
@@ -1377,29 +1261,20 @@
                     quantifiedVariables = varPairs ++ s.quantifiedVariables,
                     recordPossibleTriggers = true,
                     possibleTriggers = Map.empty) // TODO: Why reset possibleTriggers if they are merged with s.possibleTriggers later anyway?
-<<<<<<< HEAD
-    type R = (State, Seq[Term], Seq[ast.Exp], Seq[Term], Seq[ast.Exp], Seq[Trigger], (Seq[Term], Seq[Quantification]), (InsertionOrderedSet[DebugExp], InsertionOrderedSet[DebugExp]), Map[ast.Exp, Term])
-=======
-    type R = (State, Seq[Term], Option[(Seq[Term], Seq[Trigger], (Seq[Term], Seq[Quantification]), Map[ast.Exp, Term])])
->>>>>>> 46a35ffb
+    type R = (State, Seq[Term], Seq[ast.Exp], Option[(Seq[Term], Seq[ast.Exp], Seq[Trigger], (Seq[Term], Seq[Quantification]), (InsertionOrderedSet[DebugExp], InsertionOrderedSet[DebugExp]), Map[ast.Exp, Term])])
     executionFlowController.locallyWithResult[R](s1, v)((s2, v1, QB) => {
        val preMark = v1.decider.setPathConditionMark()
       evals(s2, es1, _ => pve, v1)((s3, ts1, es1New, v2) => {
         val bc = And(ts1)
-<<<<<<< HEAD
-        val expPair = (viper.silicon.utils.ast.BigAnd(es1), viper.silicon.utils.ast.BigAnd(es1New))
-        v2.decider.setCurrentBranchCondition(bc, expPair)
-        evals(s3, es2, _ => pve, v2)((s4, ts2, es2New, v3) => {
-=======
         // ME: If bc is unsatisfiable, we are assuming false here. In that case, evaluating es2 and the triggers
         // may not return any value (e.g. if es2 contains a field read for which we don't have permission, a smoke
         // check succeeds, then the continuation for evals(es2) is never invoked). This caused issue #842.
         // In this case, we return None.
-        v2.decider.setCurrentBranchCondition(bc, Some(viper.silicon.utils.ast.BigAnd(es1)))
-        var es2AndTriggerTerms: Option[(Seq[Term], Seq[Trigger], (Seq[Term], Seq[Quantification]), Map[ast.Exp, Term])] = None
+        val expPair = (viper.silicon.utils.ast.BigAnd(es1), viper.silicon.utils.ast.BigAnd(es1New))
+        v2.decider.setCurrentBranchCondition(bc, expPair)
+        var es2AndTriggerTerms: Option[(Seq[Term], Seq[ast.Exp], Seq[Trigger], (Seq[Term], Seq[Quantification]), (InsertionOrderedSet[DebugExp], InsertionOrderedSet[DebugExp]), Map[ast.Exp, Term])] = None
         var finalState = s3
-        val es2AndTriggerResult = evals(s3, es2, _ => pve, v2)((s4, ts2, v3) => {
->>>>>>> 46a35ffb
+        val es2AndTriggerResult = evals(s3, es2, _ => pve, v2)((s4, ts2, es2New, v3) => {
           evalTriggers(s4, optTriggers.getOrElse(Nil), pve, v3)((s5, tTriggers, _) => { // TODO: v4 isn't forward - problem?
             val (auxGlobals, auxNonGlobalQuants) =
               v3.decider.pcs.after(preMark).quantified(quant, tVars, tTriggers, s"$name-aux", isGlobal = false, bc)
@@ -1407,27 +1282,19 @@
               v3.decider.pcs.after(preMark).quantifiedExp(quant, varPairs map (_._2), optTriggers.getOrElse(Nil), s"$name-aux", isGlobal = false, bc)
             val additionalPossibleTriggers: Map[ast.Exp, Term] =
               if (s.recordPossibleTriggers) s5.possibleTriggers else Map()
-<<<<<<< HEAD
-            QB((s5, ts1, es1New, ts2, es2New, tTriggers, (auxGlobals, auxNonGlobalQuants), (auxGlobalsExp, auxNonGlobalQuantsExp), additionalPossibleTriggers))})})})
-    }){case (s2, ts1, es1New1, ts2, es2New1, tTriggers, (tAuxGlobal, tAux), (eAuxGlobal, eAux), additionalPossibleTriggers) =>
-      val s3 = s.copy(possibleTriggers = s.possibleTriggers ++ additionalPossibleTriggers)
-                .preserveAfterLocalEvaluation(s2)
-      Q(s3, tVars, varPairs map (e => ast.LocalVarDecl(e._2.name, e._2.typ)(e._2.pos, e._2.info, e._2.errT)), ts1, es1New1, ts2, es2New1, tTriggers, (tAuxGlobal, tAux), (eAuxGlobal, eAux), v)
-=======
-            es2AndTriggerTerms = Some((ts2, tTriggers, (auxGlobals, auxNonGlobalQuants), additionalPossibleTriggers))
+            es2AndTriggerTerms = Some((ts2, es2New, tTriggers, (auxGlobals, auxNonGlobalQuants), (auxGlobalsExp, auxNonGlobalQuantsExp), additionalPossibleTriggers))
             finalState = s5
             Success()
           })})
-        es2AndTriggerResult combine QB((finalState, ts1, es2AndTriggerTerms))
+        es2AndTriggerResult combine QB((finalState, ts1, es1New, es2AndTriggerTerms))
       })
     }){
-      case (s2, ts1, Some((ts2, tTriggers, (tAuxGlobal, tAux), additionalPossibleTriggers))) =>
+      case (s2, ts1, es1New1, Some((ts2, es2New1, tTriggers, (tAuxGlobal, tAux), (eAuxGlobal, eAux), additionalPossibleTriggers))) =>
         val s3 = s.copy(possibleTriggers = s.possibleTriggers ++ additionalPossibleTriggers)
                 .preserveAfterLocalEvaluation(s2)
-        Q(s3, tVars, ts1, Some((ts2, tTriggers, (tAuxGlobal, tAux))), v)
-      case (s2, ts1, None) =>
-        Q(s2, tVars, ts1, None, v)
->>>>>>> 46a35ffb
+        Q(s3, tVars, varPairs map (e => ast.LocalVarDecl(e._2.name, e._2.typ)(e._2.pos, e._2.info, e._2.errT)), ts1, es1New1, Some((ts2, es2New1, tTriggers, (tAuxGlobal, tAux), (eAuxGlobal, eAux))), v)
+      case (s2, ts1, es1New1, None) =>
+        Q(s2, tVars, varPairs map (e => ast.LocalVarDecl(e._2.name, e._2.typ)(e._2.pos, e._2.info, e._2.errT)), ts1, es1New1, None, v)
     }
   }
 
@@ -1441,23 +1308,20 @@
                          (Q: (State, Term, ast.Exp, Verifier) => VerificationResult)
                          : VerificationResult = {
 
-    joiner.join[Term, Term](s, v)((s1, v1, QB) =>
-<<<<<<< HEAD
-      brancher.branch(s1, tLhs, eLhs, v1, fromShortCircuitingAnd)(
-        (s2, v2) => eval(s2, eRhs, pve, v2)((s3, t, eNew, v3) => QB(s3, t, eNew, v3)),
-        (s2, v2) => QB(s2, True, ast.TrueLit()(eRhs.pos, eRhs.info, eRhs.errT), v2))
-=======
+    joiner.join[(Term, ast.Exp), (Term, ast.Exp)](s, v)((s1, v1, QB) =>
       brancher.branch(s1.copy(parallelizeBranches = false), tLhs, eLhs, v1, fromShortCircuitingAnd = fromShortCircuitingAnd)(
-        (s2, v2) => eval(s2.copy(parallelizeBranches = s1.parallelizeBranches), eRhs, pve, v2)(QB),
-        (s2, v2) => QB(s2.copy(parallelizeBranches = s1.parallelizeBranches), True, v2))
->>>>>>> 46a35ffb
+        (s2, v2) => eval(s2.copy(parallelizeBranches = s1.parallelizeBranches), eRhs, pve, v2)((s2, tRhs, eRhsNew, v2) => QB(s2, (tRhs, eRhsNew), v2)),
+        (s2, v2) => QB(s2.copy(parallelizeBranches = s1.parallelizeBranches), (True, ast.TrueLit()(eRhs.pos, eRhs.info, eRhs.errT)), v2))
     )(entries => {
       assert(entries.length <= 2)
       val s1 = entries.tail.foldLeft(entries.head.s)((sAcc, entry) => sAcc.merge(entry.s))
-      val t = Implies(tLhs, entries.headOption.map(_.data).getOrElse(True))
-      val e = entries.headOption.map(_.dataExp).getOrElse(ast.TrueLit()())
-      (s1, t, e)
-    })(Q)
+      val t = Implies(tLhs, entries.headOption.map(_.data._1).getOrElse(True))
+      val e = entries.headOption.map(_.data._2).getOrElse(ast.TrueLit()())
+      (s1, (t, e))
+    })((s3, r3, v3) => {
+      val (t3, e3) = r3
+      Q(s3, t3, e3, v3)
+    })
   }
 
   private def evalInOldState(s: State,
@@ -1469,13 +1333,8 @@
                             : VerificationResult = {
 
     val h = s.oldHeaps(label)
-<<<<<<< HEAD
     val s1 = s.copy(h = h, partiallyConsumedHeap = None, isEvalInOld = true)
-    val s2 = v.stateConsolidator.consolidateIfRetrying(s1, v)
-=======
-    val s1 = s.copy(h = h, partiallyConsumedHeap = None)
     val s2 = v.stateConsolidator(s1).consolidateOptionally(s1, v)
->>>>>>> 46a35ffb
     val possibleTriggersBefore: Map[ast.Exp, Term] = if (s.recordPossibleTriggers) s.possibleTriggers else Map.empty
 
     eval(s2, e, pve, v)((s3, t, eNew, v1) => {
@@ -1730,7 +1589,7 @@
 
     (r, optRemainingTriggerTerms) match {
       case (Success(), Some(remainingTriggerTerms)) =>
-        v.decider.assume(pcDelta, DebugExp.createInstance("pcDeltaExp", children = pcDeltaExp), enforceAssumption = false, overwriteTerm = false)
+        v.decider.assume(pcDelta, DebugExp.createInstance("pcDeltaExp", children = pcDeltaExp), enforceAssumption = false)
         Q(s, cachedTriggerTerms ++ remainingTriggerTerms, v)
       case _ =>
         for (e <- remainingTriggerExpressions)
@@ -1745,8 +1604,8 @@
                    joinFunctionArgs: Seq[Term],
                    joinFunctionArgsExp: Seq[ast.Exp],
                    v: Verifier)
-                  (entries: Seq[JoinDataEntry[Term]])
-                  : (State, Term, ast.Exp) = {
+                  (entries: Seq[JoinDataEntry[(Term, ast.Exp)]])
+                  : (State, (Term, ast.Exp)) = {
 
     val joinSort = v.symbolConverter.toSort(joinType)
     assert(entries.nonEmpty, "Expected at least one join data entry")
@@ -1756,7 +1615,7 @@
         /* If there is only one entry, i.e. one branch to join, it is assumed that the other
          * branch was infeasible, and the branch conditions are therefore ignored.
          */
-        (entry.s, entry.data, entry.dataExp)
+        (entry.s, entry.data)
       case _ =>
         val quantifiedVarsSorts = joinFunctionArgs.map(_.sort)
         val joinSymbol = v.decider.fresh(joinFunctionName, quantifiedVarsSorts, joinSort)
@@ -1764,22 +1623,17 @@
         val joinExp = ast.FuncApp(joinFunctionName, joinFunctionArgsExp)(ast.NoPosition, ast.NoInfo, joinType, ast.NoTrafos)
 
         val joinDefEqs: Seq[(Term, ast.Exp, ast.Exp)] = entries map (entry =>
-          (Implies(And(entry.pathConditions.branchConditions), joinTerm === entry.data),
-          ast.Implies(BigAnd(entry.pathConditions.branchConditionExps.map(bc => bc._1)), ast.EqCmp(joinExp, entry.dataExp)())(),
-          ast.Implies(BigAnd(entry.pathConditions.branchConditionExps.map(bc => bc._2)), ast.EqCmp(joinExp, entry.dataExp)())()))
-
-<<<<<<< HEAD
-=======
-        val joinDefEqs = entries map (entry =>
-          Implies(And(entry.pathConditions.branchConditions), BuiltinEquals(joinTerm, entry.data)))
->>>>>>> 46a35ffb
+          (Implies(And(entry.pathConditions.branchConditions), BuiltinEquals(joinTerm, entry.data._1)),
+          ast.Implies(BigAnd(entry.pathConditions.branchConditionExps.map(bc => bc._1)), ast.EqCmp(joinExp, entry.data._2)())(),
+          ast.Implies(BigAnd(entry.pathConditions.branchConditionExps.map(bc => bc._2)), ast.EqCmp(joinExp, entry.data._2)())()))
+
 
         var sJoined = entries.tail.foldLeft(entries.head.s)((sAcc, entry) =>sAcc.merge(entry.s))
         sJoined = sJoined.copy(functionRecorder = sJoined.functionRecorder.recordPathSymbol(joinSymbol))
 
         joinDefEqs foreach { case (t, exp, expNew) => v.decider.assume(t, exp, expNew)}
 
-        (sJoined, joinTerm, joinExp)
+        (sJoined, (joinTerm, joinExp))
     }
   }
 
@@ -1971,24 +1825,22 @@
         case _ if exps.tail.isEmpty => Q(s1, t0, e0New, v1) // Done, if no expressions left (necessary)
         case `stop` => Q(s1, t0, e0New, v1) // Done, if last expression was true/false for or/and (optimisation)
         case _ =>
-          joiner.join[Term, Term](s1, v1)((s2, v2, QB) =>
-<<<<<<< HEAD
-            brancher.branch(s2, t0, (exps.head, e0New), v2, true) _ tupled swapIfAnd(
-              (s3, v3) => QB(s3, constructor(Seq(t0)), e0New, v3),
-              (s3, v3) => evalSeqShortCircuit(constructor, s3, exps.tail, pve, v3)((s4, t, eTailNew, v4) => QB(s4, t, eTailNew, v4)))
-=======
-            brancher.branch(s2.copy(parallelizeBranches = false), if (constructor == Or) t0 else Not(t0), Some(exps.head), v2, fromShortCircuitingAnd = true)(
-              (s3, v3) => QB(s3.copy(parallelizeBranches = s2.parallelizeBranches), constructor(Seq(t0)), v3),
-              (s3, v3) => evalSeqShortCircuit(constructor, s3.copy(parallelizeBranches = s2.parallelizeBranches), exps.tail, pve, v3)(QB))
->>>>>>> 46a35ffb
+          val expPair = if (constructor == Or) (exps.head, e0New) else (ast.Not(exps.head)(), ast.Not(e0New)())
+          joiner.join[(Term, ast.Exp), (Term, ast.Exp)](s1, v1)((s2, v2, QB) =>
+            brancher.branch(s2.copy(parallelizeBranches = false), if (constructor == Or) t0 else Not(t0), expPair, v2, fromShortCircuitingAnd = true)(
+              (s3, v3) => QB(s3.copy(parallelizeBranches = s2.parallelizeBranches), (constructor(Seq(t0)), expPair._2), v3),
+              (s3, v3) => evalSeqShortCircuit(constructor, s3.copy(parallelizeBranches = s2.parallelizeBranches), exps.tail, pve, v3)((s2, t2, e2, v2) => QB(s2, (t2, e2), v2)))
             ){case Seq(ent) =>
-                (ent.s, ent.data, ent.dataExp)
+                (ent.s, ent.data)
               case Seq(ent1, ent2) =>
-                val exp = if(constructor == Or) ast.Or(ent1.dataExp, ent2.dataExp)() else ast.And(ent1.dataExp, ent2.dataExp)()
-                (ent1.s.merge(ent2.s), constructor(Seq(ent1.data, ent2.data)), exp)
+                val exp = if(constructor == Or) ast.Or(ent1.data._2, ent2.data._2)() else ast.And(ent1.data._2, ent2.data._2)()
+                (ent1.s.merge(ent2.s), (constructor(Seq(ent1.data._1, ent2.data._1)), exp))
               case entries =>
                 sys.error(s"Unexpected join data entries $entries")
-            }(Q)
+            }((s3, r3, v3) => {
+            val (t3, e3) = r3
+            Q(s3, t3, e3, v3)
+          })
       }})
   }
 
