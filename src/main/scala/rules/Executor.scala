// This Source Code Form is subject to the terms of the Mozilla Public
// License, v. 2.0. If a copy of the MPL was not distributed with this
// file, You can obtain one at http://mozilla.org/MPL/2.0/.
//
// Copyright (c) 2011-2019 ETH Zurich.

package viper.silicon.rules

import scala.annotation.unused
import viper.silver.cfg.silver.SilverCfg
import viper.silver.cfg.silver.SilverCfg.{SilverBlock, SilverEdge}
import viper.silver.verifier.{CounterexampleTransformer, PartialVerificationError}
import viper.silver.verifier.errors._
import viper.silver.verifier.reasons._
import viper.silver.{ast, cfg}
import viper.silicon.decider.RecordedPathConditions
import viper.silicon.interfaces._
import viper.silicon.logger.records.data.{CommentRecord, ConditionalEdgeRecord, ExecuteRecord, MethodCallRecord}
import viper.silicon.resources.FieldID
import viper.silicon.state._
import viper.silicon.state.terms._
import viper.silicon.state.terms.predef.`?r`
import viper.silicon.utils.freshSnap
import viper.silicon.verifier.Verifier
import viper.silver.cfg.{ConditionalEdge, StatementBlock}

trait ExecutionRules extends SymbolicExecutionRules {
  def exec(s: State,
           cfg: SilverCfg,
           v: Verifier)
          (Q: (State, Verifier) => VerificationResult)
          : VerificationResult

  def exec(s: State, stmt: ast.Stmt, v: Verifier)
          (Q: (State, Verifier) => VerificationResult)
          : VerificationResult

  def execs(s: State, stmts: Seq[ast.Stmt], v: Verifier)
           (Q: (State, Verifier) => VerificationResult)
           : VerificationResult
}

object executor extends ExecutionRules {
  import consumer._
  import evaluator._
  import producer._

  private def follow(s: State, edge: SilverEdge, v: Verifier, joinPoint: Option[SilverBlock])
                    (Q: (State, Verifier) => VerificationResult)
                    : VerificationResult = {


    joinPoint match {
      case Some(jp) if jp == edge.target =>
        // Join point reached, stop following edges.
        val s1 = handleOutEdge(s, edge, v)
        Q(s1, v)

      case _ => edge match {
        case ce: cfg.ConditionalEdge[ast.Stmt, ast.Exp] =>
          val condEdgeRecord = new ConditionalEdgeRecord(ce.condition, s, v.decider.pcs)
          val sepIdentifier = v.symbExLog.openScope(condEdgeRecord)
          val s1 = handleOutEdge(s, edge, v)
          eval(s1, ce.condition, IfFailed(ce.condition), v)((s2, tCond, v1) =>
            /* Using branch(...) here ensures that the edge condition is recorded
             * as a branch condition on the pathcondition stack.
             */
            brancher.branch(s2, tCond, Some(ce.condition), v1, true)(
              (s3, v3) =>
                exec(s3, ce.target, ce.kind, v3, joinPoint)((s4, v4) => {
                  v4.symbExLog.closeScope(sepIdentifier)
                  Q(s4, v4)
                }),
              (_, v3) => {
                v3.symbExLog.closeScope(sepIdentifier)
                Success()
              }))

        case ue: cfg.UnconditionalEdge[ast.Stmt, ast.Exp] =>
          val s1 = handleOutEdge(s, edge, v)
          exec(s1, ue.target, ue.kind, v, joinPoint)(Q)
      }
    }
  }

  def handleOutEdge(s: State, edge: SilverEdge, v: Verifier): State = {
    edge.kind match {
      case cfg.Kind.Out =>
        val (fr1, h1) = v.stateConsolidator.merge(s.functionRecorder, s.h, s.invariantContexts.head, v)
        val s1 = s.copy(functionRecorder = fr1, h = h1,
          invariantContexts = s.invariantContexts.tail)
        s1
      case _ =>
        /* No need to do anything special. See also the handling of loop heads in exec below. */
        s
    }
  }

  private def follows(s: State,
                      edges: Seq[SilverEdge],
                      @unused pvef: ast.Exp => PartialVerificationError,
                      v: Verifier,
                      joinPoint: Option[SilverBlock])
                     (Q: (State, Verifier) => VerificationResult)
                     : VerificationResult = {

    // Find join point if it exists.
    val jp: Option[SilverBlock] = edges.headOption.flatMap(edge => s.methodCfg.joinPoints.get(edge.source))

    (edges, jp) match {
      case (Seq(), _) => Q(s, v)
      case (Seq(edge), _) => follow(s, edge, v, joinPoint)(Q)
      case (Seq(edge1, edge2), Some(newJoinPoint)) if
          Verifier.config.moreJoins() &&
          // Can't directly match type because of type erasure ...
          edge1.isInstanceOf[ConditionalEdge[ast.Stmt, ast.Exp]] &&
          edge2.isInstanceOf[ConditionalEdge[ast.Stmt, ast.Exp]] &&
          // We only join branches that originate from if statements
          // this is the case if the source is a statement block,
          // as opposed to a loop head block.
          edge1.source.isInstanceOf[StatementBlock[ast.Stmt, ast.Exp]] &&
          edge2.source.isInstanceOf[StatementBlock[ast.Stmt, ast.Exp]] =>

        assert(edge1.source == edge2.source)

        val cedge1 = edge1.asInstanceOf[ConditionalEdge[ast.Stmt, ast.Exp]]
        val cedge2 = edge2.asInstanceOf[ConditionalEdge[ast.Stmt, ast.Exp]]

        // Here we assume that edge1.condition is the negation of edge2.condition.
        assert((cedge1.condition, cedge2.condition) match {
          case (exp1, ast.Not(exp2)) => exp1 == exp2
          case (ast.Not(exp1), exp2) => exp1 == exp2
          case _ => false
        })

        eval(s, cedge1.condition, pvef(cedge1.condition), v)((s1, t0, v1) =>
          // The type arguments here are Null because there is no need to pass any join data.
          joiner.join[scala.Null, scala.Null](s1, v1, resetState = false)((s2, v2, QB) => {
            brancher.branch(s2, t0, Some(cedge1.condition), v2)(
              // Follow only until join point.
              (s3, v3) => follow(s3, edge1, v3, Some(newJoinPoint))((s, v) => QB(s, null, v)),
              (s3, v3) => follow(s3, edge2, v3, Some(newJoinPoint))((s, v) => QB(s, null, v))
            )
          })(entries => {
            val s2 = entries match {
              case Seq(entry) => // One branch is dead
                entry.s
              case Seq(entry1, entry2) => // Both branches are alive
                entry1.pathConditionAwareMerge(entry2, v1)
              case _ =>
                sys.error(s"Unexpected join data entries: $entries")
            }
            (s2, null)
          })((s4, _, v4) => {
            if (joinPoint.contains(newJoinPoint)) {
              Q(s4, v4)
            } else {
              // Continue after merging at join point.
              exec(s4, newJoinPoint, s4.methodCfg.inEdges(newJoinPoint).head.kind, v4, joinPoint)(Q)
            }
          })
        )

      case (Seq(thenEdge@ConditionalEdge(cond1, _, _, _), elseEdge@ConditionalEdge(cond2, _, _, _)), _)
        if Verifier.config.parallelizeBranches() && cond2 == ast.Not(cond1)() =>
        val condEdgeRecord = new ConditionalEdgeRecord(thenEdge.condition, s, v.decider.pcs)
        val sepIdentifier = v.symbExLog.openScope(condEdgeRecord)
        val res = eval(s, thenEdge.condition, IfFailed(thenEdge.condition), v)((s2, tCond, v1) =>
          brancher.branch(s2, tCond, Some(thenEdge.condition), v1)(
            (s3, v3) => {
              follow(s3, thenEdge, v3, joinPoint)(Q)
            },
            (s3, v3) => {
              follow(s3, elseEdge, v3, joinPoint)(Q)
            }))
        res

      case _ =>
        val uidBranchPoint = v.symbExLog.insertBranchPoint(edges.length)
        val res = edges.zipWithIndex.foldLeft(Success(): VerificationResult) {
          case (result: VerificationResult, (edge, edgeIndex)) => {
            if (edgeIndex != 0) {
              v.symbExLog.switchToNextBranch(uidBranchPoint)
            }
            v.symbExLog.markReachable(uidBranchPoint)
            result combine follow(s, edge, v, joinPoint)(Q)
          }
        }
        v.symbExLog.endBranchPoint(uidBranchPoint)
        res
    }
  }

  def exec(s: State, graph: SilverCfg, v: Verifier)
          (Q: (State, Verifier) => VerificationResult)
          : VerificationResult = {

    exec(s, graph.entry, cfg.Kind.Normal, v, None)(Q)
  }

  def exec(s: State, block: SilverBlock, incomingEdgeKind: cfg.Kind.Value, v: Verifier, joinPoint: Option[SilverBlock])
          (Q: (State, Verifier) => VerificationResult)
          : VerificationResult = {

    block match {
      case cfg.StatementBlock(stmt) =>
        execs(s, stmt, v)((s1, v1) =>
          follows(s1, magicWandSupporter.getOutEdges(s1, block), IfFailed, v1, joinPoint)(Q))

      case   _: cfg.PreconditionBlock[ast.Stmt, ast.Exp]
           | _: cfg.PostconditionBlock[ast.Stmt, ast.Exp] =>

        /* It is expected that the CFG of a method *body* is executed, not that of
         * the whole method (which includes pre-/postcondition blocks).
         * See also the MethodSupporter.
         */
        sys.error(s"Unexpected block: $block")

      case block @ cfg.LoopHeadBlock(invs, stmts, _) =>
        incomingEdgeKind match {
          case cfg.Kind.In =>
            /* We've reached a loop head block via an in-edge. Steps to perform:
             *   - Check loop invariant for self-framingness
             *   - Check that the loop guard is framed by the invariant
             *   - Exhale invariant of the target block
             *   - Push leftover state onto invariant context stack
             *   - Create state in which to execute the loop body by producing the
             *     invariant into an empty heap
             *   - Execute the statements in the loop head block
             *   - Follow the outgoing edges
             */

            /* Havoc local variables that are assigned to in the loop body */
            val wvs = s.methodCfg.writtenVars(block)
              /* TODO: BUG: Variables declared by LetWand show up in this list, but shouldn't! */

            val gBody = Store(wvs.foldLeft(s.g.values)((map, x) => map.updated(x, v.decider.fresh(x))))
            val sBody = s.copy(g = gBody, h = Heap())

            val edges = s.methodCfg.outEdges(block)
            val (outEdges, otherEdges) = edges partition(_.kind == cfg.Kind.Out)
            val sortedEdges = otherEdges ++ outEdges
            val edgeConditions = sortedEdges.collect{case ce: cfg.ConditionalEdge[ast.Stmt, ast.Exp] => ce.condition}
                                            .distinct

            type PhaseData = (State, RecordedPathConditions, Set[FunctionDecl])
            var phase1data: Vector[PhaseData] = Vector.empty

            (executionFlowController.locally(sBody, v)((s0, v0) => {
                v0.decider.prover.comment("Loop head block: Check well-definedness of invariant")
                val mark = v0.decider.setPathConditionMark()
                produces(s0, freshSnap, invs, ContractNotWellformed, v0)((s1, v1) => {
                  phase1data = phase1data :+ (s1,
                                              v1.decider.pcs.after(mark),
                                              v1.decider.freshFunctions /* [BRANCH-PARALLELISATION] */)
                  v1.decider.prover.comment("Loop head block: Check well-definedness of edge conditions")
                  edgeConditions.foldLeft(Success(): VerificationResult) {
                    case (result, _) if !result.continueVerification => result
                    case (intermediateResult, eCond) =>
                      intermediateResult combine executionFlowController.locally(s1, v1)((s2, v2) => {
                        eval(s2, eCond, WhileFailed(eCond), v2)((_, _, _) =>
                          Success())})}})})
            && executionFlowController.locally(s, v)((s0, v0) => {
                v0.decider.prover.comment("Loop head block: Establish invariant")
                consumes(s0, invs, LoopInvariantNotEstablished, v0)((sLeftover, _, v1) => {
                  v1.decider.prover.comment("Loop head block: Execute statements of loop head block (in invariant state)")
                  phase1data.foldLeft(Success(): VerificationResult) {
                    case (result, _) if !result.continueVerification => result
                    case (intermediateResult, (s1, pcs, ff1)) => /* [BRANCH-PARALLELISATION] ff1 */
                      val s2 = s1.copy(invariantContexts = sLeftover.h +: s1.invariantContexts)
<<<<<<< HEAD
                      intermediateResult && executionFlowController.locally(s2, v1)((s3, v2) => {
                        v2.decider.declareAndRecordAsFreshFunctions(ff1 -- v2.decider.freshFunctions, true) /* [BRANCH-PARALLELISATION] */
=======
                      intermediateResult combine executionFlowController.locally(s2, v1)((s3, v2) => {
                        v2.decider.declareAndRecordAsFreshFunctions(ff1 -- v2.decider.freshFunctions) /* [BRANCH-PARALLELISATION] */
>>>>>>> c2b3f163
                        v2.decider.assume(pcs.assumptions)
                        v2.decider.prover.saturate(Verifier.config.proverSaturationTimeouts.afterContract)
                        if (v2.decider.checkSmoke())
                          Success()
                        else {
                          execs(s3, stmts, v2)((s4, v3) => {
                            v3.decider.prover.comment("Loop head block: Follow loop-internal edges")
                            follows(s4, sortedEdges, WhileFailed, v3, joinPoint)(Q)})}})}})}))

          case _ =>
            /* We've reached a loop head block via an edge other than an in-edge: a normal edge or
             * and out-edge. We consider this edge to be a back-edge and we break the cycle by
             * attempting to re-establish the invariant.
             */
            v.decider.prover.comment("Loop head block: Re-establish invariant")
            consumes(s, invs, e => LoopInvariantNotPreserved(e), v)((_, _, _) =>
              Success())
        }
    }
  }

  def execs(s: State, stmts: Seq[ast.Stmt], v: Verifier)
           (Q: (State, Verifier) => VerificationResult)
           : VerificationResult =

    if(stmts.nonEmpty)
      exec(s, stmts.head, v)((s1, v1) =>
        execs(s1, stmts.tail, v1)(Q))
    else
      Q(s, v)

  def exec(s: State, stmt: ast.Stmt, v: Verifier)
          (Q: (State, Verifier) => VerificationResult)
          : VerificationResult = {
    val sepIdentifier = v.symbExLog.openScope(new ExecuteRecord(stmt, s, v.decider.pcs))
    exec2(s, stmt, v)((s1, v1) => {
      v1.symbExLog.closeScope(sepIdentifier)
      Q(s1, v1)})
  }

  def exec2(state: State, stmt: ast.Stmt, v: Verifier)
           (continuation: (State, Verifier) => VerificationResult)
           : VerificationResult = {

    val s = state.copy(h = magicWandSupporter.getExecutionHeap(state))
    val Q: (State, Verifier) => VerificationResult = (s, v) => {
      continuation(magicWandSupporter.moveToReserveHeap(s, v), v)}

    /* For debugging-purposes only */
    stmt match {
      case _: ast.Seqn =>
      case _ =>
        v.logger.debug(s"\nEXECUTE ${viper.silicon.utils.ast.sourceLineColumn(stmt)}: $stmt")
        v.logger.debug(v.stateFormatter.format(s, v.decider.pcs))
        if (s.reserveHeaps.nonEmpty)
          v.logger.debug("hR = " + s.reserveHeaps.map(v.stateFormatter.format).mkString("", ",\n     ", ""))
        v.decider.prover.comment("[exec]")
        v.decider.prover.comment(stmt.toString())
    }

    val executed = stmt match {
      case ast.Seqn(stmts, _) =>
        execs(s, stmts, v)(Q)

      case ast.Label(name, _) =>
        val s1 = s.copy(oldHeaps = s.oldHeaps + (name -> magicWandSupporter.getEvalHeap(s)))
        Q(s1, v)

      case ast.LocalVarDeclStmt(decl) =>
        val x = decl.localVar
        val t = v.decider.fresh(x.name, v.symbolConverter.toSort(x.typ))
        Q(s.copy(g = s.g + (x -> t)), v)

      case ass @ ast.LocalVarAssign(x, rhs) =>
        eval(s, rhs, AssignmentFailed(ass), v)((s1, tRhs, v1) => {
          val t = ssaifyRhs(tRhs, x.name, x.typ, v)
          Q(s1.copy(g = s1.g + (x, t)), v1)})

      /* TODO: Encode assignments e1.f := e2 as
       *         exhale acc(e1.f)
       *         inhale acc(e1.f) && e1.f == e2
       *       and benchmark possible performance effects.
       */

      /* Assignment for a field that contains quantified chunks */
      case ass @ ast.FieldAssign(fa @ ast.FieldAccess(eRcvr, field), rhs)
              if s.qpFields.contains(field) =>

        assert(!s.exhaleExt)
        val pve = AssignmentFailed(ass)
        eval(s, eRcvr, pve, v)((s1, tRcvr, v1) =>
          eval(s1, rhs, pve, v1)((s2, tRhs, v2) => {
            val (relevantChunks, otherChunks) =
              quantifiedChunkSupporter.splitHeap[QuantifiedFieldChunk](s2.h, BasicChunkIdentifier(field.name))
            val hints = quantifiedChunkSupporter.extractHints(None, Seq(tRcvr))
            val chunkOrderHeuristics = quantifiedChunkSupporter.hintBasedChunkOrderHeuristic(hints)
            val s2p = if (s2.heapDependentTriggers.contains(field)){
              val (smDef1, smCache1) =
                quantifiedChunkSupporter.summarisingSnapshotMap(
                  s2, field, Seq(`?r`), relevantChunks, v1)
              v2.decider.assume(FieldTrigger(field.name, smDef1.sm, tRcvr))
              s2.copy(smCache = smCache1)
            } else {
              s2
            }
            v2.decider.clearModel()
            val result = quantifiedChunkSupporter.removePermissions(
              s2p,
              relevantChunks,
              Seq(`?r`),
              `?r` === tRcvr,
              field,
              FullPerm,
              chunkOrderHeuristics,
              v2
            )
            result match {
              case (Complete(), s3, remainingChunks) =>
                val h3 = Heap(remainingChunks ++ otherChunks)
                val (sm, smValueDef) = quantifiedChunkSupporter.singletonSnapshotMap(s3, field, Seq(tRcvr), tRhs, v2)
                v1.decider.prover.comment("Definitional axioms for singleton-FVF's value")
                v1.decider.assume(smValueDef)
                val ch = quantifiedChunkSupporter.createSingletonQuantifiedChunk(Seq(`?r`), field, Seq(tRcvr), FullPerm, sm, s.program)
                if (s3.heapDependentTriggers.contains(field))
                  v1.decider.assume(FieldTrigger(field.name, sm, tRcvr))
                Q(s3.copy(h = h3 + ch), v2)
              case (Incomplete(_), s3, _) =>
                createFailure(pve dueTo InsufficientPermission(fa), v2, s3)}}))

      case ass @ ast.FieldAssign(fa @ ast.FieldAccess(eRcvr, field), rhs) =>
        assert(!s.exhaleExt)
        val pve = AssignmentFailed(ass)
        eval(s, eRcvr, pve, v)((s1, tRcvr, v1) =>
          eval(s1, rhs, pve, v1)((s2, tRhs, v2) => {
            val resource = fa.res(s.program)
            val ve = pve dueTo InsufficientPermission(fa)
            val description = s"consume ${ass.pos}: $ass"
            chunkSupporter.consume(s2, s2.h, resource, Seq(tRcvr), FullPerm, ve, v2, description)((s3, h3, _, v3) => {
              val tSnap = ssaifyRhs(tRhs, field.name, field.typ, v3)
              val id = BasicChunkIdentifier(field.name)
              val newChunk = BasicChunk(FieldID, id, Seq(tRcvr), tSnap, FullPerm)
              chunkSupporter.produce(s3, h3, newChunk, v3)((s4, h4, v4) =>
                Q(s4.copy(h = h4), v4))
            })
          })
        )

      case ast.NewStmt(x, fields) =>
        val tRcvr = v.decider.fresh(x)
        v.decider.assume(tRcvr !== Null)
        val newChunks = fields map (field => {
          val p = FullPerm
          val snap = v.decider.fresh(field.name, v.symbolConverter.toSort(field.typ))
          if (s.qpFields.contains(field)) {
            val (sm, smValueDef) = quantifiedChunkSupporter.singletonSnapshotMap(s, field, Seq(tRcvr), snap, v)
            v.decider.prover.comment("Definitional axioms for singleton-FVF's value")
            v.decider.assume(smValueDef)
            quantifiedChunkSupporter.createSingletonQuantifiedChunk(Seq(`?r`), field, Seq(tRcvr), p, sm, s.program)
          } else {
            BasicChunk(FieldID, BasicChunkIdentifier(field.name), Seq(tRcvr), snap, p)
          }
        })
        val ts = viper.silicon.state.utils.computeReferenceDisjointnesses(s, tRcvr)
        val s1 = s.copy(g = s.g + (x, tRcvr), h = s.h + Heap(newChunks))
        v.decider.assume(ts)
        Q(s1, v)

      case inhale @ ast.Inhale(a) => a match {
        case _: ast.FalseLit =>
          /* We're done */
          Success()
        case _ =>
          produce(s, freshSnap, a, InhaleFailed(inhale), v)((s1, v1) => {
            v1.decider.prover.saturate(Verifier.config.proverSaturationTimeouts.afterInhale)
            Q(s1, v1)})
      }

      case exhale @ ast.Exhale(a) =>
        val pve = ExhaleFailed(exhale)
        consume(s, a, pve, v)((s1, _, v1) =>
          Q(s1, v1))

      case assert @ ast.Assert(a: ast.FalseLit) =>
        /* "assert false" triggers a smoke check. If successful, we backtrack. */
        executionFlowController.tryOrFail0(s.copy(h = magicWandSupporter.getEvalHeap(s)), v)((s1, v1, QS) => {
          if (v1.decider.checkSmoke(true))
            QS(s1.copy(h = s.h), v1)
          else
            createFailure(AssertFailed(assert) dueTo AssertionFalse(a), v1, s1, true)
        })((_, _) => Success())

      case assert @ ast.Assert(a) if Verifier.config.disableSubsumption() =>
        val r =
          consume(s, a, AssertFailed(assert), v)((_, _, _) =>
            Success())

        r combine Q(s, v)

      case assert @ ast.Assert(a) =>
        val pve = AssertFailed(assert)

        if (s.exhaleExt) {
          Predef.assert(s.h.values.isEmpty)
          Predef.assert(s.reserveHeaps.head.values.isEmpty)

          /* When exhaleExt is set magicWandSupporter.transfer is used to transfer permissions to
           * hUsed (reserveHeaps.head) instead of consuming them. hUsed is later discarded and replaced
           * by s.h. By copying hUsed to s.h the contained permissions remain available inside the wand.
           */
          consume(s, a, pve, v)((s2, _, v1) => {
            Q(s2.copy(h = s2.reserveHeaps.head), v1)
          })
        } else
          consume(s, a, pve, v)((s1, _, v1) => {
            val s2 = s1.copy(h = s.h, reserveHeaps = s.reserveHeaps)
            Q(s2, v1)})

      // Calling hack407_R() results in Silicon efficiently havocking all instances of resource R.
      // See also Silicon issue #407.
      case ast.MethodCall(methodName, _, _)
          if !Verifier.config.disableHavocHack407() && methodName.startsWith(hack407_method_name_prefix) =>

        val resourceName = methodName.stripPrefix(hack407_method_name_prefix)
        val member = s.program.collectFirst {
          case m: ast.Field if m.name == resourceName => m
          case m: ast.Predicate if m.name == resourceName => m
        }.getOrElse(sys.error(s"Found $methodName, but no matching field or predicate $resourceName"))
        val h1 = Heap(s.h.values.map {
          case bc: BasicChunk if bc.id.name == member.name =>
            bc.withSnap(freshSnap(bc.snap.sort, v))
          case qfc: QuantifiedFieldChunk if qfc.id.name == member.name =>
            qfc.withSnapshotMap(freshSnap(qfc.fvf.sort, v))
          case qpc: QuantifiedPredicateChunk if qpc.id.name == member.name =>
            qpc.withSnapshotMap(freshSnap(qpc.psf.sort, v))
          case other =>
            other})
        Q(s.copy(h = h1), v)

      // Calling hack510() triggers a state consolidation.
      // See also Silicon issue #510.
      case ast.MethodCall(`hack510_method_name`, _, _) =>
        val s1 = v.stateConsolidator.consolidate(s, v)
        Q(s1, v)

      case call @ ast.MethodCall(methodName, eArgs, lhs) =>
        val meth = s.program.findMethod(methodName)
        val fargs = meth.formalArgs.map(_.localVar)
        val formalsToActuals: Map[ast.LocalVar, ast.Exp] = fargs.zip(eArgs).to(Map)
        val reasonTransformer = (n: viper.silver.verifier.errors.ErrorNode) => n.replace(formalsToActuals)
        val pveCall = CallFailed(call).withReasonNodeTransformed(reasonTransformer)

        val mcLog = new MethodCallRecord(call, s, v.decider.pcs)
        val sepIdentifier = v.symbExLog.openScope(mcLog)
        val paramLog = new CommentRecord("Parameters", s, v.decider.pcs)
        val paramId = v.symbExLog.openScope(paramLog)
        evals(s, eArgs, _ => pveCall, v)((s1, tArgs, v1) => {
          v1.symbExLog.closeScope(paramId)
          val exampleTrafo = CounterexampleTransformer({
            case ce: SiliconCounterexample => ce.withStore(s1.g)
            case ce => ce
          })
          val pvePre = ErrorWrapperWithExampleTransformer(PreconditionInCallFalse(call).withReasonNodeTransformed(reasonTransformer), exampleTrafo)
          val preCondLog = new CommentRecord("Precondition", s1, v1.decider.pcs)
          val preCondId = v1.symbExLog.openScope(preCondLog)
          val s2 = s1.copy(g = Store(fargs.zip(tArgs)),
                           recordVisited = true)
          consumes(s2, meth.pres, _ => pvePre, v1)((s3, _, v2) => {
            v2.symbExLog.closeScope(preCondId)
            val postCondLog = new CommentRecord("Postcondition", s3, v2.decider.pcs)
            val postCondId = v2.symbExLog.openScope(postCondLog)
            val outs = meth.formalReturns.map(_.localVar)
            val gOuts = Store(outs.map(x => (x, v2.decider.fresh(x))).toMap)
            val s4 = s3.copy(g = s3.g + gOuts, oldHeaps = s3.oldHeaps + (Verifier.PRE_STATE_LABEL -> magicWandSupporter.getEvalHeap(s1)))
            produces(s4, freshSnap, meth.posts, _ => pveCall, v2)((s5, v3) => {
              v3.symbExLog.closeScope(postCondId)
              v3.decider.prover.saturate(Verifier.config.proverSaturationTimeouts.afterContract)
              val gLhs = Store(lhs.zip(outs)
                              .map(p => (p._1, s5.g(p._2))).toMap)
              val s6 = s5.copy(g = s1.g + gLhs,
                               oldHeaps = s1.oldHeaps,
                               recordVisited = s1.recordVisited)
              v3.symbExLog.closeScope(sepIdentifier)
              Q(s6, v3)})})})

      case fold @ ast.Fold(ast.PredicateAccessPredicate(ast.PredicateAccess(eArgs, predicateName), ePerm)) =>
        val predicate = s.program.findPredicate(predicateName)
        val pve = FoldFailed(fold)
        evals(s, eArgs, _ => pve, v)((s1, tArgs, v1) =>
          eval(s1, ePerm, pve, v1)((s2, tPerm, v2) =>
            permissionSupporter.assertNotNegative(s2, tPerm, ePerm, pve, v2)((s3, v3) => {
              val wildcards = s3.constrainableARPs -- s1.constrainableARPs
              predicateSupporter.fold(s3, predicate, tArgs, tPerm, wildcards, pve, v3)(Q)})))

      case unfold @ ast.Unfold(ast.PredicateAccessPredicate(pa @ ast.PredicateAccess(eArgs, predicateName), ePerm)) =>
        val predicate = s.program.findPredicate(predicateName)
        val pve = UnfoldFailed(unfold)
        evals(s, eArgs, _ => pve, v)((s1, tArgs, v1) =>
          eval(s1, ePerm, pve, v1)((s2, tPerm, v2) => {

            val smCache1 = if (s2.qpPredicates.contains(predicate) && s2.heapDependentTriggers.contains(predicate)) {
              val (relevantChunks, _) =
                quantifiedChunkSupporter.splitHeap[QuantifiedPredicateChunk](s2.h, BasicChunkIdentifier(predicateName))
              val (smDef1, smCache1) =
                quantifiedChunkSupporter.summarisingSnapshotMap(
                  s2, predicate, s2.predicateFormalVarMap(predicate), relevantChunks, v2)
              v2.decider.assume(PredicateTrigger(predicate.name, smDef1.sm, tArgs))
              smCache1
            } else {
              s2.smCache
            }

            permissionSupporter.assertNotNegative(s2, tPerm, ePerm, pve, v2)((s3, v3) => {
              val wildcards = s3.constrainableARPs -- s1.constrainableARPs
              predicateSupporter.unfold(s3.copy(smCache = smCache1), predicate, tArgs, tPerm, wildcards, pve, v3, pa)(Q)
            })
          }))

      case pckg @ ast.Package(wand, proofScript) =>
        val pve = PackageFailed(pckg)
          magicWandSupporter.packageWand(s, wand, proofScript, pve, v)((s1, chWand, v1) => {

            val hOps = s1.reserveHeaps.head + chWand
            assert(s.exhaleExt || s1.reserveHeaps.length == 1)
            val s2 =
              if (s.exhaleExt) {
                s1.copy(h = Heap(),
                        exhaleExt = true,
                        /* It is assumed, that s.reserveHeaps.head (hUsed) is not used or changed
                         * by the packageWand method. hUsed is normally used during transferring
                         * consume to store permissions that have already been consumed. The
                         * permissions on this heap should be discarded after a statement finishes
                         * execution. hUsed should therefore be empty unless the package statement
                         * was triggered by heuristics during a consume operation.
                         */
                        reserveHeaps = s.reserveHeaps.head +: hOps +: s1.reserveHeaps.tail)
              } else {
                /* c1.reserveHeap is expected to be [σ.h'], i.e. the remainder of σ.h */
                s1.copy(h = hOps,
                        exhaleExt = false,
                        reserveHeaps = Nil)
              }
            assert(s2.reserveHeaps.length == s.reserveHeaps.length)

            val smCache3 = chWand match {
              case ch: QuantifiedMagicWandChunk if s2.heapDependentTriggers.contains(MagicWandIdentifier(wand, s2.program)) =>
                val (relevantChunks, _) =
                  quantifiedChunkSupporter.splitHeap[QuantifiedMagicWandChunk](s2.h, ch.id)
                val bodyVars = wand.subexpressionsToEvaluate(s.program)
                val formalVars = bodyVars.indices.toList.map(i => Var(Identifier(s"x$i"), v1.symbolConverter.toSort(bodyVars(i).typ)))
                val (smDef, smCache) =
                  quantifiedChunkSupporter.summarisingSnapshotMap(
                    s2, wand, formalVars, relevantChunks, v1)
                v1.decider.assume(PredicateTrigger(ch.id.toString, smDef.sm, ch.singletonArgs.get))
                smCache
              case _ => s2.smCache
            }

            continuation(s2.copy(smCache = smCache3), v1)
          })

      case apply @ ast.Apply(e) =>
        val pve = ApplyFailed(apply)
        magicWandSupporter.applyWand(s, e, pve, v)(Q)

      case havoc: ast.Quasihavoc =>
        havocSupporter.execHavoc(havoc, v, s)(Q)

      case havocall: ast.Quasihavocall =>
        havocSupporter.execHavocall(havocall, v, s)(Q)

      case viper.silicon.extensions.TryBlock(body) =>
        var bodySucceeded = false
        val bodyResult = exec(s, body, v)((s1, v2) => {
          bodySucceeded = true
          Q(s1, v2)
        })
        if (bodySucceeded) bodyResult
        else Q(s, v)

      /* These cases should not occur when working with the CFG-representation of the program. */
      case   _: ast.Goto
           | _: ast.If
           | _: ast.Label
           | _: ast.Seqn
           | _: ast.Assume
           | _: ast.ExtensionStmt
           | _: ast.While => sys.error(s"Unexpected statement (${stmt.getClass.getName}): $stmt")
    }

    executed
  }

   private def ssaifyRhs(rhs: Term, name: String, typ: ast.Type, v: Verifier): Term = {
     rhs match {
       case _: Var | _: Literal =>
         rhs

       case _  =>
         /* 2018-06-05 Malte:
          *   This case was previously guarded by the condition
          *     rhs.existsDefined {
          *       case t if v.triggerGenerator.isForbiddenInTrigger(t) => true
          *     }
          *   and followed by a catch-all case in which rhs was returned.
          *   However, reducing the number of fresh symbols does not appear to improve
          *   performance; instead, it can cause an exponential blow-up in term size, as
          *   reported by Silicon issue #328.
          */
         val t = v.decider.fresh(name, v.symbolConverter.toSort(typ))
         v.decider.assume(t === rhs)

         t
     }
   }

  private val hack407_method_name_prefix = "___silicon_hack407_havoc_all_"

  def hack407_havoc_all_resources_method_name(id: String): String = s"$hack407_method_name_prefix$id"

  def hack407_havoc_all_resources_method_call(id: String): ast.MethodCall = {
    ast.MethodCall(
      methodName = hack407_havoc_all_resources_method_name(id),
      args = Vector.empty,
      targets = Vector.empty
    )(ast.NoPosition, ast.NoInfo, ast.NoTrafos)
  }

  private val hack510_method_name = "___silicon_hack510_consolidate_state"
}<|MERGE_RESOLUTION|>--- conflicted
+++ resolved
@@ -268,13 +268,8 @@
                     case (result, _) if !result.continueVerification => result
                     case (intermediateResult, (s1, pcs, ff1)) => /* [BRANCH-PARALLELISATION] ff1 */
                       val s2 = s1.copy(invariantContexts = sLeftover.h +: s1.invariantContexts)
-<<<<<<< HEAD
-                      intermediateResult && executionFlowController.locally(s2, v1)((s3, v2) => {
+                      intermediateResult combine executionFlowController.locally(s2, v1)((s3, v2) => {
                         v2.decider.declareAndRecordAsFreshFunctions(ff1 -- v2.decider.freshFunctions, true) /* [BRANCH-PARALLELISATION] */
-=======
-                      intermediateResult combine executionFlowController.locally(s2, v1)((s3, v2) => {
-                        v2.decider.declareAndRecordAsFreshFunctions(ff1 -- v2.decider.freshFunctions) /* [BRANCH-PARALLELISATION] */
->>>>>>> c2b3f163
                         v2.decider.assume(pcs.assumptions)
                         v2.decider.prover.saturate(Verifier.config.proverSaturationTimeouts.afterContract)
                         if (v2.decider.checkSmoke())
