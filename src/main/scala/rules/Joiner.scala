--- conflicted
+++ resolved
@@ -47,7 +47,6 @@
       val s2 = s1.copy(underJoin = true)
 
       block(s2, v1, (s3, data, v2) => {
-<<<<<<< HEAD
         val s4 =
           if (resetState) {
             /* In order to prevent mismatches between different final states of the evaluation
@@ -62,23 +61,12 @@
                     // TODO: Evaluation should not affect partiallyConsumedHeap, probably
                     ssCache = s1.ssCache,
                     partiallyConsumedHeap = s1.partiallyConsumedHeap,
-                    invariantContexts = s1.invariantContexts)
+                    invariantContexts = s1.invariantContexts,
+                    retrying = s1.retrying)
           } else {
             // For more joins, state shouldn't be reset.
             s3
           }
-=======
-        /* In order to prevent mismatches between different final states of the evaluation
-         * paths that are to be joined, we reset certain state properties that may have been
-         * affected by the evaluation - such as the store (by let-bindings) or the heap (by
-         * state consolidations) to their initial values.
-         */
-        val s4 = s3.copy(g = s1.g,
-                         h = s1.h,
-                         oldHeaps = s1.oldHeaps,
-                         underJoin = s1.underJoin,
-                         retrying = s1.retrying)
->>>>>>> 18cea468
         entries :+= JoinDataEntry(s4, data, v2.decider.pcs.after(preMark))
         Success()
       })
