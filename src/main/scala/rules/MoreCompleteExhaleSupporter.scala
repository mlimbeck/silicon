// This Source Code Form is subject to the terms of the Mozilla Public
// License, v. 2.0. If a copy of the MPL was not distributed with this
// file, You can obtain one at http://mozilla.org/MPL/2.0/.
//
// Copyright (c) 2011-2019 ETH Zurich.

package viper.silicon.rules

import scala.collection.mutable.ListBuffer
import viper.silicon.{MList, MMap}
import viper.silicon.interfaces.state._
import viper.silicon.interfaces.{Success, VerificationResult}
import viper.silicon.resources.{FieldID, NonQuantifiedPropertyInterpreter, Resources}
import viper.silicon.rules.chunkSupporter.findChunksWithID
import viper.silicon.state._
import viper.silicon.state.terms._
import viper.silicon.state.terms.perms.{IsNonPositive, IsPositive}
import viper.silicon.supporters.functions.NoopFunctionRecorder
import viper.silicon.verifier.Verifier
import viper.silver.ast
import viper.silver.verifier.VerificationError

object moreCompleteExhaleSupporter extends SymbolicExecutionRules {
  sealed trait TaggedSummarisingSnapshot {
    def snapshot: Term
  }

  final case class FreshSummarisingSnapshot(snapshot: Term) extends TaggedSummarisingSnapshot
  final case class ReusedSummarisingSnapshot(snapshot: Term) extends TaggedSummarisingSnapshot

  private def summariseOnly(s: State,
                            relevantChunks: Seq[NonQuantifiedChunk],
                            resource: ast.Resource,
                            args: Seq[Term],
                            v: Verifier)
                           : (State, TaggedSummarisingSnapshot, Seq[Term], Term) = {

    // TODO: Since relevantChunks is a sequence, the order of the chunks affects caching, but shouldn't.
    //       An order-agnostic way of caching, would be better. A simple benchmark should reveal how
    //       many cache misses are due to order changes.

    // TODO: Caching would be more effective if the summary were created independently of the provided
    //       args. E.g. the summary could be created with free arguments ?a1, ?a2, ...; this summary
    //       could be cached, and ?a1 etc. would be replaced before returning the summary to the caller.

    Verifier.config.mapCache(s.ssCache.get((resource, relevantChunks, args))) match {
      case Some((_taggedSummarisingSnapshot, _summarisingSnapshotDefinitions, _permissionSum)) =>
        return (s, _taggedSummarisingSnapshot, _summarisingSnapshotDefinitions, _permissionSum)
      case _ =>
        /* Cache miss */
    }

    val sort: Sort =
      resource match {
        case f: ast.Field => v.symbolConverter.toSort(f.typ)
        case _: ast.Predicate => sorts.Snap
        case _: ast.MagicWand => sorts.Snap
      }

    val `?s` = Var(Identifier("?s"), sort)
    var summarisingSnapshotDefinitions: Seq[Term] = Vector.empty
    var permissionSum: Term = NoPerm

    relevantChunks.foreach(ch => {
      val argumentEqualities =
        And(ch.args.zip(args).map { case (t1, t2) => t1 === t2 })

      summarisingSnapshotDefinitions :+=
        Implies(And(argumentEqualities, IsPositive(ch.perm)), `?s` === ch.snap)

      permissionSum =
        PermPlus(permissionSum, Ite(argumentEqualities, ch.perm, NoPerm))
    })

    val taggedSummarisingSnapshot =
      summarisingSnapshotDefinitions
        .collectFirst {
          case Equals(`?s`, snap) => ReusedSummarisingSnapshot(snap)
        }.getOrElse({
          // val ss = v.decider.appliedFresh("ss", sort, s.relevantQuantifiedVariables)
          val ss = v.decider.appliedFresh("ss", sort, s.functionRecorderQuantifiedVariables())
          FreshSummarisingSnapshot(ss)
        })

    val summarisingSnapshot = taggedSummarisingSnapshot.snapshot

    summarisingSnapshotDefinitions =
      summarisingSnapshotDefinitions map (_.replace(`?s`, summarisingSnapshot))

    val ssc1 = s.ssCache + ((resource, relevantChunks, args) -> (taggedSummarisingSnapshot, summarisingSnapshotDefinitions, permissionSum))
    val s1 = s.copy(ssCache = ssc1)

    (s1, taggedSummarisingSnapshot, summarisingSnapshotDefinitions, permissionSum)
  }

  private def summarise(s: State,
                        relevantChunks: Seq[NonQuantifiedChunk],
                        resource: ast.Resource,
                        args: Seq[Term],
                        v: Verifier)
                       (Q: (State, Term, Seq[Term], Term, Verifier) => VerificationResult)
                       : VerificationResult = {
    // Don't use the shortcut if we want a counterexample; in that case, we need the decider to perform a single
    // query to check if the permission amount we have is sufficient to get the correct counterexample. If we perform
    // the query in two parts (one part here, one part in our caller to see if the permission amount is sufficient),
    // the counterexample might be wrong.
    if (relevantChunks.size == 1 &&  !Verifier.config.counterexample.isDefined) {
      val chunk = relevantChunks.head
      if (v.decider.check(And(chunk.args.zip(args).map { case (t1, t2) => t1 === t2 }), Verifier.config.checkTimeout())) {
        return Q(s, chunk.snap, Seq(), chunk.perm, v)
      } else {
        return Q(s, chunk.snap, Seq(), NoPerm, v)
      }
    }
    val (s1, taggedSnap, snapDefs, permSum) = summariseOnly(s, relevantChunks, resource, args, v)

    v.decider.assume(And(snapDefs))
//    v.decider.assume(PermAtMost(permSum, FullPerm())) /* Done in StateConsolidator instead */

    val s2 =
      taggedSnap match {
        case _: FreshSummarisingSnapshot =>
          val smd = SnapshotMapDefinition(resource, taggedSnap.snapshot, snapDefs, Seq.empty)
          val fr2 = s1.functionRecorder.recordFvfAndDomain(smd)

          s1.copy(functionRecorder = fr2)
        case _ =>
          s1
      }

    Q(s2, taggedSnap.snapshot, snapDefs, permSum, v)
  }

  def lookupComplete(s: State,
                     h: Heap,
                     resource: ast.Resource,
                     args: Seq[Term],
                     ve: VerificationError,
                     v: Verifier)
                    (Q: (State, Term, Verifier) => VerificationResult)
                    : VerificationResult = {

    val id = ChunkIdentifier(resource, s.program)
    val relevantChunks = findChunksWithID[NonQuantifiedChunk](h.values, id).toSeq

    if (relevantChunks.isEmpty) {
      if (v.decider.checkSmoke()) {
        Success() // TODO: Mark branch as dead?
      } else {
        createFailure(ve, v, s, true)
      }
    } else {
      summarise(s, relevantChunks, resource, args, v)((s1, snap, _, permSum, v1) =>
        v.decider.assert(IsPositive(permSum)) {
          case true =>
            Q(s1, snap, v1)
          case false =>
            createFailure(ve, v, s1)
        })
    }
  }

  def consumeComplete(s: State,
                      h: Heap,
                      resource: ast.Resource,
                      args: Seq[Term],
                      perms: Term,
                      ve: VerificationError,
                      v: Verifier)
                     (Q: (State, Heap, Option[Term], Verifier) => VerificationResult)
                     : VerificationResult = {

    if (!s.hackIssue387DisablePermissionConsumption)
      actualConsumeComplete(s, h, resource, args, perms, ve, v)(Q)
    else
      summariseHeapAndAssertReadAccess(s, h, resource, args, ve, v)(Q)
  }

  private def summariseHeapAndAssertReadAccess(s: State,
                                               h: Heap,
                                               resource: ast.Resource,
                                               args: Seq[Term],
                                               ve: VerificationError,
                                               v: Verifier)
                                              (Q: (State, Heap, Option[Term], Verifier) => VerificationResult)
                                              : VerificationResult = {

    val id = ChunkIdentifier(resource, s.program)
    val relevantChunks = findChunksWithID[NonQuantifiedChunk](h.values, id).toSeq

    summarise(s, relevantChunks, resource, args, v)((s1, snap, _, permSum, v1) =>
      v.decider.assert(IsPositive(permSum)) {
        case true =>
          Q(s1, h, Some(snap), v1)
        case false =>
          createFailure(ve, v, s1)
      })
  }

  private def actualConsumeComplete(s: State,
                                    h: Heap,
                                    resource: ast.Resource,
                                    args: Seq[Term],
                                    perms: Term,
                                    ve: VerificationError,
                                    v: Verifier)
                                   (Q: (State, Heap, Option[Term], Verifier) => VerificationResult)
                                   : VerificationResult = {

    val id = ChunkIdentifier(resource, s.program)
    val relevantChunks = ListBuffer[NonQuantifiedChunk]()
    val otherChunks = ListBuffer[Chunk]()
    h.values foreach {
      case c: NonQuantifiedChunk if id == c.id => relevantChunks.append(c)
      case ch => otherChunks.append(ch)
    }

    if (relevantChunks.isEmpty) {
      // if no permission is exhaled, return none
      if (v.decider.check(perms === NoPerm, Verifier.config.checkTimeout())) {
        Q(s, h, None, v)
      } else {
        createFailure(ve, v, s)
      }
    } else {
      if (!terms.utils.consumeExactRead(perms, s.constrainableARPs)) {
        actualConsumeCompleteConstrainable(s, relevantChunks, resource, args, perms, ve, v)((s1, updatedChunks, optSnap, v2) => {
          Q(s1, Heap(updatedChunks ++ otherChunks), optSnap, v2)})
      } else {
        var pNeeded = perms
        var pSum: Term = NoPerm
        val newChunks = ListBuffer[NonQuantifiedChunk]()
        var moreNeeded = true

        val definiteAlias = chunkSupporter.findChunk[NonQuantifiedChunk](relevantChunks, id, args, v)

        val sortFunction: (NonQuantifiedChunk, NonQuantifiedChunk) => Boolean = (ch1, ch2) => {
          // The definitive alias and syntactic aliases should get priority, since it is always
          // possible to consume from them
          definiteAlias.contains(ch1) || !definiteAlias.contains(ch2) && ch1.args == args
        }

        val additionalArgs = s.relevantQuantifiedVariables
        var currentFunctionRecorder = s.functionRecorder

        relevantChunks.sortWith(sortFunction) foreach { ch =>
          if (moreNeeded) {
            val eq = And(ch.args.zip(args).map { case (t1, t2) => t1 === t2 })
            pSum = PermPlus(pSum, Ite(eq, ch.perm, NoPerm))
            val pTakenBody = Ite(eq, PermMin(ch.perm, pNeeded), NoPerm)
            //val pTakenArgs = additionalArgs
            //val pTakenDecl = v.decider.freshMacro("mce_pTaken", pTakenArgs, pTakenBody)
            //val pTakenMacro = Macro(pTakenDecl.id, pTakenDecl.args.map(_.sort), pTakenDecl.body.sort)
            val pTaken = pTakenBody  //App(pTakenMacro, pTakenArgs)

            //currentFunctionRecorder = currentFunctionRecorder.recordFreshMacro(pTakenDecl)
            //v.symbExLog.addMacro(pTaken, pTakenBody)

            val newChunk = ch.withPerm(PermMinus(ch.perm, pTaken))
            pNeeded = PermMinus(pNeeded, pTaken)

            if (!v.decider.check(IsNonPositive(newChunk.perm), Verifier.config.splitTimeout())) {
              newChunks.append(newChunk)
            }

            moreNeeded = !v.decider.check(pNeeded === NoPerm, Verifier.config.splitTimeout())
          } else {
            newChunks.append(ch)
          }
        }

        val allChunks = otherChunks ++ newChunks
        // TODO: Since no permissions were gained, I don't see why the PropertyInterpreter would yield any new assumptions.
        //       See if it can be removed here.
        val interpreter = new NonQuantifiedPropertyInterpreter(allChunks, v)
        newChunks foreach { ch =>
          val resource = Resources.resourceDescriptions(ch.resourceID)
          v.decider.assume(interpreter.buildPathConditionsForChunk(ch, resource.instanceProperties))
        }
        val newHeap = Heap(allChunks)

        val s0 = s.copy(functionRecorder = currentFunctionRecorder)

        summarise(s0, relevantChunks.toSeq, resource, args, v)((s1, snap, _, _, v1) => {
          val condSnap = if (v1.decider.check(IsPositive(perms), Verifier.config.checkTimeout())) {
            snap
          } else {
            Ite(IsPositive(perms), snap.convert(sorts.Snap), Unit)
          }
          if (!moreNeeded) {
            Q(s1, newHeap, Some(condSnap), v1)
          } else {
            v1.decider.assert(pNeeded === NoPerm) {
              case true =>
                Q(s1, newHeap, Some(condSnap), v1)
              case false =>
                createFailure(ve, v1, s1)
            }
          }})
      }
    }
  }

  private def actualConsumeCompleteConstrainable(s: State,
                                                 relevantChunks: ListBuffer[NonQuantifiedChunk],
                                                 resource: ast.Resource,
                                                 args: Seq[Term],
                                                 perms: Term, // Expected to be constrainable. Will be assumed to equal the consumed permission amount.
                                                 ve: VerificationError,
                                                 v: Verifier)
                                                (Q: (State, ListBuffer[NonQuantifiedChunk], Option[Term], Verifier) => VerificationResult)
                                                : VerificationResult = {

<<<<<<< HEAD
    assert(s.functionRecorder == NoopFunctionRecorder)

    var totalPermSum: Term = NoPerm
    var totalPermTaken: Term = NoPerm
    val snap: Term = v.decider.fresh(sorts.Snap)
=======
    var totalPermSum: Term = NoPerm()
    var totalPermTaken: Term = NoPerm()
    var newFr = s.functionRecorder
>>>>>>> 4f64016d

    val updatedChunks =
      relevantChunks map (ch => {
        val eq = And(ch.args.zip(args).map { case (t1, t2) => t1 === t2 })
        val permTaken = v.decider.fresh("p", sorts.Perm)

        totalPermSum = PermPlus(totalPermSum, Ite(eq, ch.perm, NoPerm))
        totalPermTaken = PermPlus(totalPermTaken, permTaken)

        val constraint = And(IsValidPermVar(permTaken),
          PermAtMost(permTaken, ch.perm),
<<<<<<< HEAD
          Implies(Not(eq), permTaken === NoPerm),
          Implies(permTaken !== NoPerm, snap === ch.snap.convert(sorts.Snap))
        ))
=======
          Implies(Not(eq), permTaken === NoPerm())
        )

        v.decider.assume(constraint)
        newFr = newFr.recordArp(permTaken, constraint)
>>>>>>> 4f64016d

        ch.withPerm(PermMinus(ch.perm, permTaken))
      })

    v.decider.assume(
      Implies(
        totalPermSum !== NoPerm,
        And(
          PermLess(NoPerm, totalPermTaken),
          PermLess(totalPermTaken, totalPermSum))))

<<<<<<< HEAD
    v.decider.assert(totalPermTaken !== NoPerm) {
=======
    val s1 = s.copy(functionRecorder = newFr)

    v.decider.assert(totalPermTaken !== NoPerm()) {
>>>>>>> 4f64016d
      case true =>
        v.decider.assume(perms === totalPermTaken)
        summarise(s1, relevantChunks.toSeq, resource, args, v)((s2, snap, _, _, v1) =>
          Q(s2, updatedChunks, Some(snap), v1))
      case false =>
        createFailure(ve, v, s)
    }
  }


  private val freeReceiver = Var(Identifier("?rcvr"), sorts.Ref)

  def assumeFieldPermissionUpperBounds(h: Heap, v: Verifier): Unit = {
    // TODO: Instead of "manually" assuming such upper bounds, appropriate PropertyInterpreters
    //       should be used, see StateConsolidator
    val relevantChunksPerField = MMap.empty[String, MList[BasicChunk]]

    // TODO: Consider caching results, e.g. as mapping from relevant chunks to permission sum

    h.values foreach {
      case ch: BasicChunk if ch.resourceID == FieldID =>
        val relevantChunks = relevantChunksPerField.getOrElseUpdate(ch.id.name, MList.empty)
        relevantChunks += ch
      case _ => /* Ignore */
    }

    relevantChunksPerField foreach { case (_, relevantChunks) =>
      val permissionSum =
        relevantChunks.foldLeft(NoPerm: Term) { case (permSum, chunk) =>
          val eq = freeReceiver === chunk.args.head /* For field chunks, the receiver is the only argument */
          PermPlus(permSum, Ite(eq, chunk.perm, NoPerm))
        }

      relevantChunks foreach (chunk => {
        val instantiatedPermSum = permissionSum.replace(freeReceiver, chunk.args.head)
        v.decider.assume(PermAtMost(instantiatedPermSum, FullPerm))
      })
    }
  }
}<|MERGE_RESOLUTION|>--- conflicted
+++ resolved
@@ -311,17 +311,9 @@
                                                 (Q: (State, ListBuffer[NonQuantifiedChunk], Option[Term], Verifier) => VerificationResult)
                                                 : VerificationResult = {
 
-<<<<<<< HEAD
-    assert(s.functionRecorder == NoopFunctionRecorder)
-
     var totalPermSum: Term = NoPerm
     var totalPermTaken: Term = NoPerm
-    val snap: Term = v.decider.fresh(sorts.Snap)
-=======
-    var totalPermSum: Term = NoPerm()
-    var totalPermTaken: Term = NoPerm()
     var newFr = s.functionRecorder
->>>>>>> 4f64016d
 
     val updatedChunks =
       relevantChunks map (ch => {
@@ -333,17 +325,11 @@
 
         val constraint = And(IsValidPermVar(permTaken),
           PermAtMost(permTaken, ch.perm),
-<<<<<<< HEAD
-          Implies(Not(eq), permTaken === NoPerm),
-          Implies(permTaken !== NoPerm, snap === ch.snap.convert(sorts.Snap))
-        ))
-=======
-          Implies(Not(eq), permTaken === NoPerm())
+          Implies(Not(eq), permTaken === NoPerm)
         )
 
         v.decider.assume(constraint)
         newFr = newFr.recordArp(permTaken, constraint)
->>>>>>> 4f64016d
 
         ch.withPerm(PermMinus(ch.perm, permTaken))
       })
@@ -355,13 +341,9 @@
           PermLess(NoPerm, totalPermTaken),
           PermLess(totalPermTaken, totalPermSum))))
 
-<<<<<<< HEAD
+    val s1 = s.copy(functionRecorder = newFr)
+
     v.decider.assert(totalPermTaken !== NoPerm) {
-=======
-    val s1 = s.copy(functionRecorder = newFr)
-
-    v.decider.assert(totalPermTaken !== NoPerm()) {
->>>>>>> 4f64016d
       case true =>
         v.decider.assume(perms === totalPermTaken)
         summarise(s1, relevantChunks.toSeq, resource, args, v)((s2, snap, _, _, v1) =>
