// This Source Code Form is subject to the terms of the Mozilla Public
// License, v. 2.0. If a copy of the MPL was not distributed with this
// file, You can obtain one at http://mozilla.org/MPL/2.0/.
//
// Copyright (c) 2011-2019 ETH Zurich.

package viper.silicon.rules

<<<<<<< HEAD
import viper.silicon.debugger.DebugExp
=======
import viper.silicon.Config.JoinMode

import scala.collection.mutable
import viper.silver.ast
import viper.silver.ast.utility.QuantifiedPermissions.QuantifiedPermissionAssertion
import viper.silver.verifier.PartialVerificationError
>>>>>>> 46a35ffb
import viper.silicon.interfaces.{Unreachable, VerificationResult}
import viper.silicon.logger.records.data.{CondExpRecord, ImpliesRecord, ProduceRecord}
import viper.silicon.resources.{FieldID, PredicateID}
import viper.silicon.state._
import viper.silicon.state.terms._
import viper.silicon.state.terms.predef.`?r`
import viper.silicon.supporters.functions.NoopFunctionRecorder
import viper.silicon.verifier.Verifier
import viper.silver.ast
import viper.silver.ast.utility.QuantifiedPermissions.QuantifiedPermissionAssertion
import viper.silver.verifier.PartialVerificationError
import viper.silver.verifier.reasons.{NegativePermission, QPAssertionNotInjective}

import scala.collection.mutable

trait ProductionRules extends SymbolicExecutionRules {

  /** Produce assertion `a` into state `s`.
    *
    * @param s The state to produce the assertion into.
    * @param sf The heap snapshot determining the values of the produced partial heap.
    * @param a The assertion to produce.
    * @param pve The error to report in case the production fails.
    * @param v The verifier to use.
    * @param Q The continuation to invoke if the production succeeded, with the state and
    *          the verifier resulting from the production as arguments.
    * @return The result of the continuation.
    */
  def produce(s: State,
              sf: (Sort, Verifier) => Term,
              a: ast.Exp,
              pve: PartialVerificationError,
              v: Verifier)
             (Q: (State, Verifier) => VerificationResult)
             : VerificationResult

  /** Subsequently produces assertions `as` into state `s`.
    *
    * `produces(s, sf, as, _ => pve, v)` should (not yet tested ...) be equivalent to
    * `produce(s, sf, BigAnd(as), pve, v)`, expect that the former allows a more-fine-grained
    * error messages.
    *
    * @param s The state to produce the assertions into.
    * @param sf The heap snapshots determining the values of the produced partial heaps.
    * @param as The assertions to produce.
    * @param pvef The error to report in case the production fails. Given assertions `as`, an error
    *             `pvef(as_i)` will be reported if producing assertion `as_i` fails.
    * @param v @see [[produce]]
    * @param Q @see [[produce]]
    * @return @see [[produce]]
    */
  def produces(s: State,
               sf: (Sort, Verifier) => Term,
               as: Seq[ast.Exp],
               pvef: ast.Exp => PartialVerificationError,
               v: Verifier)
              (Q: (State, Verifier) => VerificationResult)
              : VerificationResult
}

object producer extends ProductionRules {
  import brancher._
  import evaluator._

  /* Overview of and interaction between the different available produce-methods:
   *   - `produce` and `produces` are the entry methods and intended to be called by *clients*
   *     (e.g. from the executor), but *not* by the implementation of the producer itself
   *     (e.g. recursively).
   *   - Produce methods suffixed with `tlc` (or `tlcs`) expect top-level conjuncts as assertions.
   *     The other produce methods therefore split the given assertion(s) into top-level
   *     conjuncts and forward these to `produceTlcs`.
   *   - `produceTlc` implements the actual symbolic execution rules for producing an assertion,
   *     and `produceTlcs` is basically `produceTlc` lifted to a sequence of assertions
   *     (a continuation-aware fold, if you will).
   *   - Certain operations such as logging need to be performed per produced top-level conjunct.
   *     This is implemented by `wrappedProduceTlc`: a wrapper around (or decorator for)
   *     `produceTlc` that performs additional operations before/after invoking `produceTlc`.
   *     `produceTlcs` therefore repeatedly invokes `wrappedProduceTlc` (and not `produceTlc`
   *     directly)
   *   - `produceR` is intended for recursive calls: it takes an assertion, splits it into
   *     top-level conjuncts and uses `produceTlcs` to produce each of them (hence, each assertion
   *     to produce passes `wrappedProduceTlc` before finally reaching `produceTlc`).
   *   - Note that the splitting into top-level conjuncts performed by `produceR` is not redundant,
   *     although the entry methods such as `produce` split assertions as well: if a client needs
   *     to produce `a1 && (b ==> a2 && a3) && a4`, then the entry method will split the assertion
   *     into the sequence `[a1, b ==> a2 && a3, a4]`, and the recursively produced assertion
   *     `a2 && a3` (after having branched over `b`) needs to be split again.
   */

  /** @inheritdoc */
  def produce(s: State,
              sf: (Sort, Verifier) => Term,
              a: ast.Exp,
              pve: PartialVerificationError,
              v: Verifier)
             (Q: (State, Verifier) => VerificationResult)
             : VerificationResult =

    produceR(s, sf, a.whenInhaling, pve, v)(Q)

  /** @inheritdoc */
  def produces(s: State,
               sf: (Sort, Verifier) => Term,
               as: Seq[ast.Exp],
               pvef: ast.Exp => PartialVerificationError,
               v: Verifier)
              (Q: (State, Verifier) => VerificationResult)
              : VerificationResult = {

    val allTlcs = mutable.ListBuffer[ast.Exp]()
    val allPves = mutable.ListBuffer[PartialVerificationError]()

    as.foreach(a => {
      val tlcs = a.whenInhaling.topLevelConjuncts
      val pves = Seq.fill(tlcs.length)(pvef(a))

      allTlcs ++= tlcs
      allPves ++= pves
    })

    produceTlcs(s, sf, allTlcs.result(), allPves.result(), v)(Q)
  }

  private def produceTlcs(s: State,
                          sf: (Sort, Verifier) => Term,
                          as: Seq[ast.Exp],
                          pves: Seq[PartialVerificationError],
                          v: Verifier)
                         (Q: (State, Verifier) => VerificationResult)
                         : VerificationResult = {

    if (as.isEmpty)
      Q(s, v)
    else {
      val a = as.head.whenInhaling
      val pve = pves.head

      if (as.tail.isEmpty)
        wrappedProduceTlc(s, sf, a, pve, v)(Q)
      else {
        try {
          val (sf0, sf1) =
            v.snapshotSupporter.createSnapshotPair(s, sf, a, viper.silicon.utils.ast.BigAnd(as.tail), v)
          /* TODO: Refactor createSnapshotPair s.t. it can be used with Seq[Exp],
           *       then remove use of BigAnd; for one it is not efficient since
           *       the tail of the (decreasing list parameter as) is BigAnd-ed
           *       over and over again.
           */

          wrappedProduceTlc(s, sf0, a, pve, v)((s1, v1) =>
            produceTlcs(s1, sf1, as.tail, pves.tail, v1)(Q))
        } catch {
          // We will get an IllegalArgumentException from createSnapshotPair if sf(...) returns Unit.
          // This should never happen if we're in a reachable state, so here we check for that
          // (without timeout, since there is no fallback) and stop verifying the current branch.
          case _: IllegalArgumentException if v.decider.check(False, Verifier.config.assertTimeout.getOrElse(0)) =>
            Unreachable()
        }

      }
    }
  }

  private def produceR(s: State,
                       sf: (Sort, Verifier) => Term,
                       a: ast.Exp,
                       pve: PartialVerificationError,
                       v: Verifier)
                      (Q: (State, Verifier) => VerificationResult)
                      : VerificationResult = {

    val tlcs = a.topLevelConjuncts
    val pves = Seq.fill(tlcs.length)(pve)

    produceTlcs(s, sf, tlcs, pves, v)(Q)
  }

  /** Wrapper/decorator for consume that injects the following operations:
    *   - Logging, see Executor.scala for an explanation
    */
  private def wrappedProduceTlc(s: State,
                                sf: (Sort, Verifier) => Term,
                                a: ast.Exp,
                                pve: PartialVerificationError,
                                v: Verifier)
                               (Q: (State, Verifier) => VerificationResult)
                               : VerificationResult = {

    val sepIdentifier = v.symbExLog.openScope(new ProduceRecord(a, s, v.decider.pcs))
    produceTlc(s, sf, a, pve, v)((s1, v1) => {
      v1.symbExLog.closeScope(sepIdentifier)
      Q(s1, v1)})
  }

  private def produceTlc(s: State,
                         sf: (Sort, Verifier) => Term,
                         a: ast.Exp,
                         pve: PartialVerificationError,
                         v: Verifier)
                        (continuation: (State, Verifier) => VerificationResult)
                        : VerificationResult = {

    v.logger.debug(s"\nPRODUCE ${viper.silicon.utils.ast.sourceLineColumn(a)}: $a")
    v.logger.debug(v.stateFormatter.format(s, v.decider.pcs))

    val Q: (State, Verifier) => VerificationResult = (state, verifier) =>
      continuation(if (state.exhaleExt) state.copy(reserveHeaps = state.h +: state.reserveHeaps.drop(1)) else state, verifier)

    val produced = a match {
      case imp @ ast.Implies(e0, a0) if !a.isPure && s.moreJoins.id >= JoinMode.Impure.id =>
        val impliesRecord = new ImpliesRecord(imp, s, v.decider.pcs, "produce")
        val uidImplies = v.symbExLog.openScope(impliesRecord)

        eval(s, e0, pve, v)((s1, t0, v1) =>
          // The type arguments here are Null because there is no need to pass any join data.
          joiner.join[scala.Null, scala.Null](s1, v1, resetState = false)((s1, v1, QB) =>
            branch(s1.copy(parallelizeBranches = false), t0, Some(e0), v1)(
              (s2, v2) => produceR(s2.copy(parallelizeBranches = s1.parallelizeBranches), sf, a0, pve, v2)((s3, v3) => {
                v3.symbExLog.closeScope(uidImplies)
                QB(s3, null, v3)
              }),
              (s2, v2) => {
                v2.decider.assume(sf(sorts.Snap, v2) === Unit)
                /* TODO: Avoid creating a fresh var (by invoking) `sf` that is not used
                 * otherwise. In order words, only make this assumption if `sf` has
                 * already been used, e.g. in a snapshot equality such as `s0 == (s1, s2)`.
                 */
                v2.symbExLog.closeScope(uidImplies)
                QB(s2.copy(parallelizeBranches = s1.parallelizeBranches), null, v2)
              })
          )(entries => {
            val s2 = entries match {
              case Seq(entry) => // One branch is dead
                entry.s
              case Seq(entry1, entry2) => // Both branches are alive
                entry1.pathConditionAwareMergeWithoutConsolidation(entry2, v1)
              case _ =>
                sys.error(s"Unexpected join data entries: $entries")}
            (s2, null)
          })((s, _, v) => Q(s, v))
        )

      case imp @ ast.Implies(e0, a0) if !a.isPure =>
        val impliesRecord = new ImpliesRecord(imp, s, v.decider.pcs, "produce")
        val uidImplies = v.symbExLog.openScope(impliesRecord)

        eval(s, e0, pve, v)((s1, t0, e0New, v1) =>
          branch(s1, t0, (e0, e0New), v1)(
            (s2, v2) => produceR(s2, sf, a0, pve, v2)((s3, v3) => {
              v3.symbExLog.closeScope(uidImplies)
              Q(s3, v3)
            }),
            (s2, v2) => {
                v2.decider.assume(sf(sorts.Snap, v2) === Unit, DebugExp.createInstance("Empty snapshot", true))
                  /* TODO: Avoid creating a fresh var (by invoking) `sf` that is not used
                   * otherwise. In order words, only make this assumption if `sf` has
                   * already been used, e.g. in a snapshot equality such as `s0 == (s1, s2)`.
                   */
                v2.symbExLog.closeScope(uidImplies)
                Q(s2, v2)
            }))

      case ite @ ast.CondExp(e0, a1, a2) if !a.isPure && s.moreJoins.id >= JoinMode.Impure.id =>
        val condExpRecord = new CondExpRecord(ite, s, v.decider.pcs, "produce")
        val uidCondExp = v.symbExLog.openScope(condExpRecord)

        eval(s, e0, pve, v)((s1, t0, v1) =>
          // The type arguments here are Null because there is no need to pass any join data.
          joiner.join[scala.Null, scala.Null](s1, v1, resetState = false)((s1, v1, QB) =>
            branch(s1.copy(parallelizeBranches = false), t0, Some(e0), v1)(
              (s2, v2) => produceR(s2.copy(parallelizeBranches = s1.parallelizeBranches), sf, a1, pve, v2)((s3, v3) => {
                v3.symbExLog.closeScope(uidCondExp)
                QB(s3, null, v3)
              }),
              (s2, v2) => produceR(s2.copy(parallelizeBranches = s1.parallelizeBranches), sf, a2, pve, v2)((s3, v3) => {
                v3.symbExLog.closeScope(uidCondExp)
                QB(s3, null, v3)
              }))
          )(entries => {
            val s2 = entries match {
              case Seq(entry) => // One branch is dead
                entry.s
              case Seq(entry1, entry2) => // Both branches are alive
                entry1.pathConditionAwareMerge(entry2, v1)
              case _ =>
                sys.error(s"Unexpected join data entries: $entries")}
            (s2, null)
          })((s, _, v) => Q(s, v))
        )

      case ite @ ast.CondExp(e0, a1, a2) if !a.isPure =>
        val condExpRecord = new CondExpRecord(ite, s, v.decider.pcs, "produce")
        val uidCondExp = v.symbExLog.openScope(condExpRecord)

        eval(s, e0, pve, v)((s1, t0, e0New, v1) =>
          branch(s1, t0, (e0, e0New), v1)(
            (s2, v2) => produceR(s2, sf, a1, pve, v2)((s3, v3) => {
              v3.symbExLog.closeScope(uidCondExp)
              Q(s3, v3)
            }),
            (s2, v2) => produceR(s2, sf, a2, pve, v2)((s3, v3) => {
              v3.symbExLog.closeScope(uidCondExp)
              Q(s3, v3)
            })))

      case let: ast.Let if !let.isPure =>
        letSupporter.handle[ast.Exp](s, let, pve, v)((s1, g1, body, v1) =>
          produceR(s1.copy(g = s1.g + g1), sf, body, pve, v1)(Q))

      case accPred@ast.FieldAccessPredicate(ast.FieldAccess(eRcvr, field), perm) =>
        eval(s, eRcvr, pve, v)((s1, tRcvr, eRcvrNew, v1) =>
          eval(s1, perm, pve, v1)((s2, tPerm, ePermNew, v2) =>
            permissionSupporter.assertNotNegative(s2, tPerm, ePermNew, pve, v2)((s3, v3) => {
              val snap = sf(v3.symbolConverter.toSort(field.typ), v3)
<<<<<<< HEAD
              val gain = PermTimes(tPerm, s3.permissionScalingFactor)
              val gainExp = ast.PermMul(ePermNew, s3.permissionScalingFactorExp)(ePermNew.pos, ePermNew.info, ePermNew.errT)
=======
              val gain = if (!Verifier.config.unsafeWildcardOptimization() || s2.permLocations.contains(field))
                PermTimes(tPerm, s3.permissionScalingFactor)
              else
                WildcardSimplifyingPermTimes(tPerm, s3.permissionScalingFactor)
>>>>>>> 46a35ffb
              if (s3.qpFields.contains(field)) {
                val trigger = (sm: Term) => FieldTrigger(field.name, sm, tRcvr)
                quantifiedChunkSupporter.produceSingleLocation(s3, field, Seq(`?r`), Seq(ast.LocalVarDecl("r", ast.Ref)(accPred.pos, accPred.info, accPred.errT)), Seq(tRcvr), Seq(eRcvr), snap, gain, gainExp, trigger, v3)(Q)
              } else {
                val ch = BasicChunk(FieldID, BasicChunkIdentifier(field.name), Seq(tRcvr), Seq(eRcvrNew), snap, gain, gainExp)
                chunkSupporter.produce(s3, s3.h, ch, v3)((s4, h4, v4) =>
                  Q(s4.copy(h = h4), v4))
              }})))

      case ast.PredicateAccessPredicate(ast.PredicateAccess(eArgs, predicateName), perm) =>
        val predicate = s.program.findPredicate(predicateName)
        evals(s, eArgs, _ => pve, v)((s1, tArgs, eArgsNew, v1) =>
          eval(s1, perm, pve, v1)((s1a, tPerm, ePermNew, v1a) =>
            permissionSupporter.assertNotNegative(s1a, tPerm, ePermNew, pve, v1a)((s2, v2) => {
              val snap = sf(
                predicate.body.map(v2.snapshotSupporter.optimalSnapshotSort(_, s.program)._1)
                              .getOrElse(sorts.Snap), v2)
<<<<<<< HEAD
              val gain = PermTimes(tPerm, s2.permissionScalingFactor)
              val gainExp = ast.PermMul(ePermNew, s2.permissionScalingFactorExp)(ePermNew.pos, ePermNew.info, ePermNew.errT)
=======
              val gain = if (!Verifier.config.unsafeWildcardOptimization() || s2.permLocations.contains(predicate))
                PermTimes(tPerm, s2.permissionScalingFactor)
              else
                WildcardSimplifyingPermTimes(tPerm, s2.permissionScalingFactor)
>>>>>>> 46a35ffb
              if (s2.qpPredicates.contains(predicate)) {
                val formalArgs = s2.predicateFormalVarMap(predicate)
                val trigger = (sm: Term) => PredicateTrigger(predicate.name, sm, tArgs)
                quantifiedChunkSupporter.produceSingleLocation(
                  s2, predicate, formalArgs, predicate.formalArgs, tArgs, eArgs, snap, gain, gainExp, trigger, v2)(Q)
              } else {
                val snap1 = snap.convert(sorts.Snap)
                val ch = BasicChunk(PredicateID, BasicChunkIdentifier(predicate.name), tArgs, eArgsNew, snap1, gain, gainExp)
                chunkSupporter.produce(s2, s2.h, ch, v2)((s3, h3, v3) => {
                  if (Verifier.config.enablePredicateTriggersOnInhale() && s3.functionRecorder == NoopFunctionRecorder
                    && !Verifier.config.disableFunctionUnfoldTrigger()) {
                    val argsString = eArgsNew.mkString(", ")
                    val debugExp = DebugExp.createInstance(s"PredicateTrigger(${predicate.name}($argsString))", isInternal_ = true)
                    v3.decider.assume(App(s3.predicateData(predicate).triggerFunction, snap1 +: tArgs), debugExp)
                  }
                  Q(s3.copy(h = h3), v3)})
              }})))

      case wand: ast.MagicWand if s.qpMagicWands.contains(MagicWandIdentifier(wand, s.program)) =>
        val bodyVars = wand.subexpressionsToEvaluate(s.program)
<<<<<<< HEAD
        val formalVars = bodyVars.indices.toList.map(i => Var(Identifier(s"x$i"), v.symbolConverter.toSort(bodyVars(i).typ)))
        val formalVarExps = bodyVars.indices.toList.map(i => ast.LocalVarDecl(s"x$i", bodyVars(i).typ)())
        evals(s, bodyVars, _ => pve, v)((s1, args, bodyVarsNew, v1) => {
=======
        val formalVars = bodyVars.indices.toList.map(i => Var(Identifier(s"x$i"), v.symbolConverter.toSort(bodyVars(i).typ), false))
        evals(s, bodyVars, _ => pve, v)((s1, args,v1) => {
>>>>>>> 46a35ffb
          val (sm, smValueDef) =
            quantifiedChunkSupporter.singletonSnapshotMap(s1, wand, args, sf(sorts.Snap, v1), v1)
          v1.decider.prover.comment("Definitional axioms for singleton-SM's value")
          val definitionalAxiomMark = v1.decider.setPathConditionMark()
<<<<<<< HEAD
          val debugExp = DebugExp.createInstance("Definitional axioms for singleton-SM's value", true)
          v1.decider.assume(smValueDef, debugExp)
=======
          v1.decider.assumeDefinition(smValueDef)
>>>>>>> 46a35ffb
          val conservedPcs =
            if (s1.recordPcs) (s1.conservedPcs.head :+ v1.decider.pcs.after(definitionalAxiomMark)) +: s1.conservedPcs.tail
            else s1.conservedPcs
          val ch =
            quantifiedChunkSupporter.createSingletonQuantifiedChunk(formalVars, formalVarExps, wand, args, bodyVars, FullPerm, ast.FullPerm()(wand.pos, wand.info, wand.errT), sm, s.program)
          val h2 = s1.h + ch
          val smCache1 = if(s1.heapDependentTriggers.contains(MagicWandIdentifier(wand, s1.program))){
            val (relevantChunks, _) =
              quantifiedChunkSupporter.splitHeap[QuantifiedMagicWandChunk](h2, ch.id)
            val (smDef1, smCache1) =
              quantifiedChunkSupporter.summarisingSnapshotMap(
                s1, wand, formalVars, relevantChunks, v1)
            val argsStr = bodyVarsNew.mkString(", ")
            val debugExp = DebugExp.createInstance(s"PredicateTrigger(${ch.id.toString}($argsStr))", isInternal_ = true)
            v1.decider.assume(PredicateTrigger(ch.id.toString, smDef1.sm, args), debugExp)
            smCache1
          } else {
            s1.smCache
          }
          val smDef = SnapshotMapDefinition(wand, sm, Seq(smValueDef), Seq())
          val s2 =
            s1.copy(h = h2,
                    functionRecorder = s1.functionRecorder.recordFvfAndDomain(smDef),
                    smCache = smCache1,
                    conservedPcs = conservedPcs)
          Q(s2, v1)})

      case wand: ast.MagicWand =>
        val snap = sf(sorts.MagicWandSnapFunction, v)
        magicWandSupporter.createChunk(s, wand, MagicWandSnapshot(snap), pve, v)((s1, chWand, v1) =>
          chunkSupporter.produce(s1, s1.h, chWand, v1)((s2, h2, v2) =>
            Q(s2.copy(h = h2), v2)))

      /* TODO: Initial handling of QPs is identical/very similar in consumer
       *       and producer. Try to unify the code.
       */
      case QuantifiedPermissionAssertion(forall, cond, acc: ast.FieldAccessPredicate) =>
        val qid = acc.loc.field.name
        val optTrigger =
          if (forall.triggers.isEmpty) None
          else Some(forall.triggers)
        evalQuantified(s, Forall, forall.variables, Seq(cond), Seq(acc.loc.rcv, acc.perm), optTrigger, qid, pve, v) {
<<<<<<< HEAD
          case (s1, qvars, qvarExps, Seq(tCond), Seq(eCondNew), Seq(tRcvr, tPerm), Seq(eRcvrNew, ePermNew), tTriggers, (auxGlobals, auxNonGlobals), (auxGlobalsExp, auxNonGlobalsExp), v1) =>
=======
          case (s1, qvars, Seq(tCond), Some((Seq(tRcvr, tPerm), tTriggers, (auxGlobals, auxNonGlobals))), v1) =>
>>>>>>> 46a35ffb
            val tSnap = sf(sorts.FieldValueFunction(v1.symbolConverter.toSort(acc.loc.field.typ), acc.loc.field.name), v1)
//            v.decider.assume(PermAtMost(tPerm, FullPerm()))
            quantifiedChunkSupporter.produce(
              s1,
              forall,
              acc.loc.field,
              qvars, qvarExps, Seq(`?r`), Seq(ast.LocalVarDecl(`?r`.id.name, ast.Ref)()),
              qid, optTrigger,
              tTriggers,
              auxGlobals,
              auxNonGlobals,
              auxGlobalsExp,
              auxNonGlobalsExp,
              tCond,
              eCondNew,
              Seq(tRcvr),
              Seq(eRcvrNew),
              tSnap,
              tPerm,
              ePermNew,
              pve,
              NegativePermission(acc.perm),
              QPAssertionNotInjective(acc.loc),
              v1
            )(Q)
          case (s1, _, _, None, v1) => Q(s1, v1)
        }

      case QuantifiedPermissionAssertion(forall, cond, acc: ast.PredicateAccessPredicate) =>
        val predicate = s.program.findPredicate(acc.loc.predicateName)
        val formalVars = s.predicateFormalVarMap(predicate)
        val formalVarExps = predicate.formalArgs
        val qid = acc.loc.predicateName
        val optTrigger =
          if (forall.triggers.isEmpty) None
          else Some(forall.triggers)
        evalQuantified(s, Forall, forall.variables, Seq(cond), acc.perm +: acc.loc.args, optTrigger, qid, pve, v) {
<<<<<<< HEAD
          case (s1, qvars, qvarExps, Seq(tCond), Seq(eCondNew), Seq(tPerm, tArgs @ _*), Seq(ePermNew, eArgsNew @ _*), tTriggers, (auxGlobals, auxNonGlobals), (auxGlobalsExp, auxNonGlobalsExp), v1) =>
=======
          case (s1, qvars, Seq(tCond), Some((Seq(tPerm, tArgs @ _*), tTriggers, (auxGlobals, auxNonGlobals))), v1) =>
>>>>>>> 46a35ffb
            val tSnap = sf(sorts.PredicateSnapFunction(s1.predicateSnapMap(predicate), predicate.name), v1)
            quantifiedChunkSupporter.produce(
              s1,
              forall,
              predicate,
              qvars,
              qvarExps,
              formalVars,
              formalVarExps,
              qid,
              optTrigger,
              tTriggers,
              auxGlobals,
              auxNonGlobals,
              auxGlobalsExp,
              auxNonGlobalsExp,
              tCond,
              eCondNew,
              tArgs,
              eArgsNew,
              tSnap,
              tPerm,
              ePermNew,
              pve,
              NegativePermission(acc.perm),
              QPAssertionNotInjective(acc.loc),
              v1
            )(Q)
          case (s1, _, _, None, v1) => Q(s1, v1)
        }

      case QuantifiedPermissionAssertion(forall, cond, wand: ast.MagicWand) =>
        val bodyVars = wand.subexpressionsToEvaluate(s.program)
<<<<<<< HEAD
        val formalVars = bodyVars.indices.toList.map(i => Var(Identifier(s"x$i"), v.symbolConverter.toSort(bodyVars(i).typ)))
        val formalVarExps = bodyVars.indices.toList.map(i => ast.LocalVarDecl(s"x$i", bodyVars(i).typ)())
=======
        val formalVars = bodyVars.indices.toList.map(i => Var(Identifier(s"x$i"), v.symbolConverter.toSort(bodyVars(i).typ), false))
>>>>>>> 46a35ffb
        val optTrigger =
          if (forall.triggers.isEmpty) None
          else Some(forall.triggers)
        val qid = MagicWandIdentifier(wand, s.program).toString
        evalQuantified(s, Forall, forall.variables, Seq(cond), bodyVars, optTrigger, qid, pve, v) {
<<<<<<< HEAD
          case (s1, qvars, qvarExps, Seq(tCond), Seq(eCondNew), tArgs, eArgsNew, tTriggers, (auxGlobals, auxNonGlobals), (auxGlobalsExp, auxNonGlobalsExp), v1) =>
=======
          case (s1, qvars, Seq(tCond), Some((tArgs, tTriggers, (auxGlobals, auxNonGlobals))), v1) =>
>>>>>>> 46a35ffb
            val tSnap = sf(sorts.PredicateSnapFunction(sorts.Snap, qid), v1)
            quantifiedChunkSupporter.produce(
              s1,
              forall,
              wand,
              qvars,
              qvarExps,
              formalVars,
              formalVarExps,
              qid,
              optTrigger,
              tTriggers,
              auxGlobals,
              auxNonGlobals,
              auxGlobalsExp,
              auxNonGlobalsExp,
              tCond,
              eCondNew,
              tArgs,
              eArgsNew,
              tSnap,
              FullPerm,
              ast.FullPerm()(),
              pve,
              NegativePermission(ast.FullPerm()()),
              QPAssertionNotInjective(wand),
              v1
            )(Q)
          case (s1, _, _, None, v1) => Q(s1, v1)
        }

      case _: ast.InhaleExhaleExp =>
        createFailure(viper.silicon.utils.consistency.createUnexpectedInhaleExhaleExpressionError(a), v, s, None)

      /* Any regular expressions, i.e. boolean and arithmetic. */
      case _ =>
        v.decider.assume(sf(sorts.Snap, v) === Unit, DebugExp.createInstance("Empty snapshot", true)) /* TODO: See comment for case ast.Implies above */
        eval(s, a, pve, v)((s1, t, aNew, v1) => {
          v1.decider.assume(t, a, aNew)
          Q(s1, v1)})
    }

    produced
  }
}<|MERGE_RESOLUTION|>--- conflicted
+++ resolved
@@ -6,16 +6,13 @@
 
 package viper.silicon.rules
 
-<<<<<<< HEAD
 import viper.silicon.debugger.DebugExp
-=======
 import viper.silicon.Config.JoinMode
 
 import scala.collection.mutable
 import viper.silver.ast
 import viper.silver.ast.utility.QuantifiedPermissions.QuantifiedPermissionAssertion
 import viper.silver.verifier.PartialVerificationError
->>>>>>> 46a35ffb
 import viper.silicon.interfaces.{Unreachable, VerificationResult}
 import viper.silicon.logger.records.data.{CondExpRecord, ImpliesRecord, ProduceRecord}
 import viper.silicon.resources.{FieldID, PredicateID}
@@ -229,16 +226,16 @@
         val impliesRecord = new ImpliesRecord(imp, s, v.decider.pcs, "produce")
         val uidImplies = v.symbExLog.openScope(impliesRecord)
 
-        eval(s, e0, pve, v)((s1, t0, v1) =>
+        eval(s, e0, pve, v)((s1, t0, e0New, v1) =>
           // The type arguments here are Null because there is no need to pass any join data.
           joiner.join[scala.Null, scala.Null](s1, v1, resetState = false)((s1, v1, QB) =>
-            branch(s1.copy(parallelizeBranches = false), t0, Some(e0), v1)(
+            branch(s1.copy(parallelizeBranches = false), t0, (e0, e0New), v1)(
               (s2, v2) => produceR(s2.copy(parallelizeBranches = s1.parallelizeBranches), sf, a0, pve, v2)((s3, v3) => {
                 v3.symbExLog.closeScope(uidImplies)
                 QB(s3, null, v3)
               }),
               (s2, v2) => {
-                v2.decider.assume(sf(sorts.Snap, v2) === Unit)
+                v2.decider.assume(sf(sorts.Snap, v2) === Unit, DebugExp.createInstance("Empty snapshot", true))
                 /* TODO: Avoid creating a fresh var (by invoking) `sf` that is not used
                  * otherwise. In order words, only make this assumption if `sf` has
                  * already been used, e.g. in a snapshot equality such as `s0 == (s1, s2)`.
@@ -282,10 +279,10 @@
         val condExpRecord = new CondExpRecord(ite, s, v.decider.pcs, "produce")
         val uidCondExp = v.symbExLog.openScope(condExpRecord)
 
-        eval(s, e0, pve, v)((s1, t0, v1) =>
+        eval(s, e0, pve, v)((s1, t0, e0New, v1) =>
           // The type arguments here are Null because there is no need to pass any join data.
           joiner.join[scala.Null, scala.Null](s1, v1, resetState = false)((s1, v1, QB) =>
-            branch(s1.copy(parallelizeBranches = false), t0, Some(e0), v1)(
+            branch(s1.copy(parallelizeBranches = false), t0, (e0, e0New), v1)(
               (s2, v2) => produceR(s2.copy(parallelizeBranches = s1.parallelizeBranches), sf, a1, pve, v2)((s3, v3) => {
                 v3.symbExLog.closeScope(uidCondExp)
                 QB(s3, null, v3)
@@ -330,15 +327,11 @@
           eval(s1, perm, pve, v1)((s2, tPerm, ePermNew, v2) =>
             permissionSupporter.assertNotNegative(s2, tPerm, ePermNew, pve, v2)((s3, v3) => {
               val snap = sf(v3.symbolConverter.toSort(field.typ), v3)
-<<<<<<< HEAD
-              val gain = PermTimes(tPerm, s3.permissionScalingFactor)
-              val gainExp = ast.PermMul(ePermNew, s3.permissionScalingFactorExp)(ePermNew.pos, ePermNew.info, ePermNew.errT)
-=======
               val gain = if (!Verifier.config.unsafeWildcardOptimization() || s2.permLocations.contains(field))
                 PermTimes(tPerm, s3.permissionScalingFactor)
               else
                 WildcardSimplifyingPermTimes(tPerm, s3.permissionScalingFactor)
->>>>>>> 46a35ffb
+              val gainExp = ast.PermMul(ePermNew, s3.permissionScalingFactorExp)(ePermNew.pos, ePermNew.info, ePermNew.errT)
               if (s3.qpFields.contains(field)) {
                 val trigger = (sm: Term) => FieldTrigger(field.name, sm, tRcvr)
                 quantifiedChunkSupporter.produceSingleLocation(s3, field, Seq(`?r`), Seq(ast.LocalVarDecl("r", ast.Ref)(accPred.pos, accPred.info, accPred.errT)), Seq(tRcvr), Seq(eRcvr), snap, gain, gainExp, trigger, v3)(Q)
@@ -356,15 +349,11 @@
               val snap = sf(
                 predicate.body.map(v2.snapshotSupporter.optimalSnapshotSort(_, s.program)._1)
                               .getOrElse(sorts.Snap), v2)
-<<<<<<< HEAD
-              val gain = PermTimes(tPerm, s2.permissionScalingFactor)
-              val gainExp = ast.PermMul(ePermNew, s2.permissionScalingFactorExp)(ePermNew.pos, ePermNew.info, ePermNew.errT)
-=======
               val gain = if (!Verifier.config.unsafeWildcardOptimization() || s2.permLocations.contains(predicate))
                 PermTimes(tPerm, s2.permissionScalingFactor)
               else
                 WildcardSimplifyingPermTimes(tPerm, s2.permissionScalingFactor)
->>>>>>> 46a35ffb
+              val gainExp = ast.PermMul(ePermNew, s2.permissionScalingFactorExp)(ePermNew.pos, ePermNew.info, ePermNew.errT)
               if (s2.qpPredicates.contains(predicate)) {
                 val formalArgs = s2.predicateFormalVarMap(predicate)
                 val trigger = (sm: Term) => PredicateTrigger(predicate.name, sm, tArgs)
@@ -385,24 +374,15 @@
 
       case wand: ast.MagicWand if s.qpMagicWands.contains(MagicWandIdentifier(wand, s.program)) =>
         val bodyVars = wand.subexpressionsToEvaluate(s.program)
-<<<<<<< HEAD
-        val formalVars = bodyVars.indices.toList.map(i => Var(Identifier(s"x$i"), v.symbolConverter.toSort(bodyVars(i).typ)))
+        val formalVars = bodyVars.indices.toList.map(i => Var(Identifier(s"x$i"), v.symbolConverter.toSort(bodyVars(i).typ), false))
         val formalVarExps = bodyVars.indices.toList.map(i => ast.LocalVarDecl(s"x$i", bodyVars(i).typ)())
         evals(s, bodyVars, _ => pve, v)((s1, args, bodyVarsNew, v1) => {
-=======
-        val formalVars = bodyVars.indices.toList.map(i => Var(Identifier(s"x$i"), v.symbolConverter.toSort(bodyVars(i).typ), false))
-        evals(s, bodyVars, _ => pve, v)((s1, args,v1) => {
->>>>>>> 46a35ffb
           val (sm, smValueDef) =
             quantifiedChunkSupporter.singletonSnapshotMap(s1, wand, args, sf(sorts.Snap, v1), v1)
           v1.decider.prover.comment("Definitional axioms for singleton-SM's value")
           val definitionalAxiomMark = v1.decider.setPathConditionMark()
-<<<<<<< HEAD
           val debugExp = DebugExp.createInstance("Definitional axioms for singleton-SM's value", true)
-          v1.decider.assume(smValueDef, debugExp)
-=======
-          v1.decider.assumeDefinition(smValueDef)
->>>>>>> 46a35ffb
+          v1.decider.assumeDefinition(smValueDef, debugExp)
           val conservedPcs =
             if (s1.recordPcs) (s1.conservedPcs.head :+ v1.decider.pcs.after(definitionalAxiomMark)) +: s1.conservedPcs.tail
             else s1.conservedPcs
@@ -445,13 +425,8 @@
           if (forall.triggers.isEmpty) None
           else Some(forall.triggers)
         evalQuantified(s, Forall, forall.variables, Seq(cond), Seq(acc.loc.rcv, acc.perm), optTrigger, qid, pve, v) {
-<<<<<<< HEAD
-          case (s1, qvars, qvarExps, Seq(tCond), Seq(eCondNew), Seq(tRcvr, tPerm), Seq(eRcvrNew, ePermNew), tTriggers, (auxGlobals, auxNonGlobals), (auxGlobalsExp, auxNonGlobalsExp), v1) =>
-=======
-          case (s1, qvars, Seq(tCond), Some((Seq(tRcvr, tPerm), tTriggers, (auxGlobals, auxNonGlobals))), v1) =>
->>>>>>> 46a35ffb
+          case (s1, qvars, qvarExps, Seq(tCond), Seq(eCondNew), Some((Seq(tRcvr, tPerm), Seq(eRcvrNew, ePermNew), tTriggers, (auxGlobals, auxNonGlobals), (auxGlobalsExp, auxNonGlobalsExp))), v1) =>
             val tSnap = sf(sorts.FieldValueFunction(v1.symbolConverter.toSort(acc.loc.field.typ), acc.loc.field.name), v1)
-//            v.decider.assume(PermAtMost(tPerm, FullPerm()))
             quantifiedChunkSupporter.produce(
               s1,
               forall,
@@ -475,7 +450,7 @@
               QPAssertionNotInjective(acc.loc),
               v1
             )(Q)
-          case (s1, _, _, None, v1) => Q(s1, v1)
+          case (s1, _, _, _, _, None, v1) => Q(s1, v1)
         }
 
       case QuantifiedPermissionAssertion(forall, cond, acc: ast.PredicateAccessPredicate) =>
@@ -487,11 +462,7 @@
           if (forall.triggers.isEmpty) None
           else Some(forall.triggers)
         evalQuantified(s, Forall, forall.variables, Seq(cond), acc.perm +: acc.loc.args, optTrigger, qid, pve, v) {
-<<<<<<< HEAD
-          case (s1, qvars, qvarExps, Seq(tCond), Seq(eCondNew), Seq(tPerm, tArgs @ _*), Seq(ePermNew, eArgsNew @ _*), tTriggers, (auxGlobals, auxNonGlobals), (auxGlobalsExp, auxNonGlobalsExp), v1) =>
-=======
-          case (s1, qvars, Seq(tCond), Some((Seq(tPerm, tArgs @ _*), tTriggers, (auxGlobals, auxNonGlobals))), v1) =>
->>>>>>> 46a35ffb
+          case (s1, qvars, qvarExps, Seq(tCond), Seq(eCondNew), Some((Seq(tPerm, tArgs @ _*), Seq(ePermNew, eArgsNew @ _*), tTriggers, (auxGlobals, auxNonGlobals), (auxGlobalsExp, auxNonGlobalsExp))), v1) =>
             val tSnap = sf(sorts.PredicateSnapFunction(s1.predicateSnapMap(predicate), predicate.name), v1)
             quantifiedChunkSupporter.produce(
               s1,
@@ -520,27 +491,19 @@
               QPAssertionNotInjective(acc.loc),
               v1
             )(Q)
-          case (s1, _, _, None, v1) => Q(s1, v1)
+          case (s1, _, _, _, _, None, v1) => Q(s1, v1)
         }
 
       case QuantifiedPermissionAssertion(forall, cond, wand: ast.MagicWand) =>
         val bodyVars = wand.subexpressionsToEvaluate(s.program)
-<<<<<<< HEAD
-        val formalVars = bodyVars.indices.toList.map(i => Var(Identifier(s"x$i"), v.symbolConverter.toSort(bodyVars(i).typ)))
+        val formalVars = bodyVars.indices.toList.map(i => Var(Identifier(s"x$i"), v.symbolConverter.toSort(bodyVars(i).typ), false))
         val formalVarExps = bodyVars.indices.toList.map(i => ast.LocalVarDecl(s"x$i", bodyVars(i).typ)())
-=======
-        val formalVars = bodyVars.indices.toList.map(i => Var(Identifier(s"x$i"), v.symbolConverter.toSort(bodyVars(i).typ), false))
->>>>>>> 46a35ffb
         val optTrigger =
           if (forall.triggers.isEmpty) None
           else Some(forall.triggers)
         val qid = MagicWandIdentifier(wand, s.program).toString
         evalQuantified(s, Forall, forall.variables, Seq(cond), bodyVars, optTrigger, qid, pve, v) {
-<<<<<<< HEAD
-          case (s1, qvars, qvarExps, Seq(tCond), Seq(eCondNew), tArgs, eArgsNew, tTriggers, (auxGlobals, auxNonGlobals), (auxGlobalsExp, auxNonGlobalsExp), v1) =>
-=======
-          case (s1, qvars, Seq(tCond), Some((tArgs, tTriggers, (auxGlobals, auxNonGlobals))), v1) =>
->>>>>>> 46a35ffb
+          case (s1, qvars, qvarExps, Seq(tCond), Seq(eCondNew), Some((tArgs, eArgsNew, tTriggers, (auxGlobals, auxNonGlobals), (auxGlobalsExp, auxNonGlobalsExp))), v1) =>
             val tSnap = sf(sorts.PredicateSnapFunction(sorts.Snap, qid), v1)
             quantifiedChunkSupporter.produce(
               s1,
@@ -569,7 +532,7 @@
               QPAssertionNotInjective(wand),
               v1
             )(Q)
-          case (s1, _, _, None, v1) => Q(s1, v1)
+          case (s1, _, _, _, _, None, v1) => Q(s1, v1)
         }
 
       case _: ast.InhaleExhaleExp =>
