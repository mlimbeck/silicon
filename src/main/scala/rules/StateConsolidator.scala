--- conflicted
+++ resolved
@@ -25,15 +25,9 @@
 
 trait StateConsolidationRules extends SymbolicExecutionRules {
   def consolidate(s: State, v: Verifier): State
-<<<<<<< HEAD
-  def consolidateIfRetrying(s: State, v: Verifier): State
+  def consolidateOptionally(s: State, v: Verifier): State
   def merge(fr: FunctionRecorder, s: State, h: Heap, newH: Heap, v: Verifier): (FunctionRecorder, Heap)
   def merge(fr: FunctionRecorder, s: State, h: Heap, ch: NonQuantifiedChunk, v: Verifier): (FunctionRecorder, Heap)
-=======
-  def consolidateOptionally(s: State, v: Verifier): State
-  def merge(fr: FunctionRecorder, h: Heap, newH: Heap, v: Verifier): (FunctionRecorder, Heap)
-  def merge(fr: FunctionRecorder, h: Heap, ch: NonQuantifiedChunk, v: Verifier): (FunctionRecorder, Heap)
->>>>>>> 46a35ffb
 
   protected def assumeUpperPermissionBoundForQPFields(s: State, v: Verifier): State
   protected def assumeUpperPermissionBoundForQPFields(s: State, heaps: Seq[Heap], v: Verifier): State
@@ -227,13 +221,8 @@
          * we have to introduce a fresh snapshot. Note that it is not sound
          * to use t1 or t2 and constrain it.
          */
-<<<<<<< HEAD
-        val t3 = v.decider.fresh(t1.sort, PUnknown()())
-        (fr.recordFreshSnapshot(t3), t3, And(Implies(b1, t3 === t1), Implies(b2, t3 === t2)))
-=======
-        val t3 = v.decider.fresh(t1.sort)
+        val t3 = v.decider.fresh(t1.sort, PUnknown())
         (fr.recordConstrainedVar(t3, And(Implies(b1, t3 === t1), Implies(b2, t3 === t2))), t3, And(Implies(b1, t3 === t1), Implies(b2, t3 === t2)))
->>>>>>> 46a35ffb
     }
   }
 
