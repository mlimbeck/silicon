--- conflicted
+++ resolved
@@ -1,160 +1,156 @@
-/*
- * This Source Code Form is subject to the terms of the Mozilla Public
- * License, v. 2.0. If a copy of the MPL was not distributed with this
- * file, You can obtain one at http://mozilla.org/MPL/2.0/.
- */
-
-package viper.silicon.rules
-
-import viper.silicon.common.collections.immutable.InsertionOrderedSet
-import viper.silicon.interfaces.state._
-import viper.silicon.resources.{NonQuantifiedPropertyInterpreter, Resources}
-import viper.silicon.state._
-import viper.silicon.state.terms._
-import viper.silicon.state.terms.perms._
-import viper.silicon.verifier.Verifier
-
-trait StateConsolidationRules extends SymbolicExecutionRules {
-  def consolidate(s: State, v: Verifier): State
-  def consolidateIfRetrying(s: State, v: Verifier): State
-  def merge(h: Heap, ch: NonQuantifiedChunk, v: Verifier): Heap
-  def merge(h: Heap, newH: Heap, v: Verifier): Heap
-}
-
-object stateConsolidator extends StateConsolidationRules with Immutable {
-  
-  def consolidate(s: State, v: Verifier): State = {
-<<<<<<< HEAD
-    val heaps  = s.h +: s.reserveHeaps
-    val newHeaps = heaps.map { h =>
-      v.decider.prover.comment("[state consolidation]")
-=======
-    v.decider.prover.comment("[state consolidation]")
-    v.decider.prover.saturate(Verifier.config.z3SaturationTimeouts.beforeIteration)
->>>>>>> c9f825ac
-
-      val (nonQuantifiedChunks, otherChunks) = partition(h)
-
-      var continue = false
-
-      var mergedChunks: Seq[NonQuantifiedChunk] = Nil
-      var destChunks: Seq[NonQuantifiedChunk] = Nil
-      var newChunks: Seq[NonQuantifiedChunk] = nonQuantifiedChunks
-
-      do {
-        val (_mergedChunks, _, snapEqs) = singleMerge(destChunks, newChunks, v)
-
-        snapEqs foreach v.decider.assume
-
-        mergedChunks = _mergedChunks
-        destChunks = Nil
-        newChunks = mergedChunks
-        continue = snapEqs.nonEmpty
-      } while (continue)
-
-      val allChunks = mergedChunks ++ otherChunks
-      val interpreter = new NonQuantifiedPropertyInterpreter(allChunks, v)
-
-      mergedChunks foreach { ch =>
-        val resource = Resources.resourceDescriptions(ch.resourceID)
-        v.decider.assume(interpreter.buildPathConditionsForChunk(ch, resource.instanceProperties))
-      }
-
-      Resources.resourceDescriptions foreach { case (id, desc) =>
-        v.decider.assume(interpreter.buildPathConditionsForResource(id, desc.staticProperties))
-        v.decider.assume(interpreter.buildPathConditionsForResource(id, desc.delayedProperties))
-      }
-
-      Heap(allChunks)
-    }
-
-    s.copy(h = newHeaps.head, reserveHeaps = newHeaps.tail)
-  }
-
-  def consolidateIfRetrying(s: State, v: Verifier): State =
-    if (s.retrying) consolidate(s, v)
-    else s
-
-  def merge(h: Heap, ch: NonQuantifiedChunk, v: Verifier): Heap = merge(h, Heap(Seq(ch)), v)
-
-  def merge(h: Heap, newH: Heap, v: Verifier): Heap = {
-    val (nonQuantifiedChunks, otherChunks) = partition(h)
-    val (newNonQuantifiedChunks, newOtherChunk) = partition(newH)
-    val (mergedChunks, newlyAddedChunks, snapEqs) = singleMerge(nonQuantifiedChunks, newNonQuantifiedChunks, v)
-
-    val interpreter = new NonQuantifiedPropertyInterpreter(mergedChunks, v)
-    Resources.resourceDescriptions foreach { case (rid, desc) =>
-      v.decider.assume(interpreter.buildPathConditionsForResource(rid, desc.staticProperties))
-    }
-    newlyAddedChunks foreach { ch =>
-      val resource = Resources.resourceDescriptions(ch.resourceID)
-      v.decider.assume(interpreter.buildPathConditionsForChunk(ch, resource.instanceProperties))
-    }
-    v.decider.assume(snapEqs)
-
-    Heap(mergedChunks ++ otherChunks ++ newOtherChunk)
-  }
-
-  private def singleMerge(destChunks: Seq[NonQuantifiedChunk], newChunks: Seq[NonQuantifiedChunk], v: Verifier)
-  : (Seq[NonQuantifiedChunk], Seq[NonQuantifiedChunk], InsertionOrderedSet[Term]) = {
-
-    // bookkeeper.heapMergeIterations += 1
-
-    val initial = (destChunks, Seq[NonQuantifiedChunk](), InsertionOrderedSet[Term]())
-
-    newChunks.foldLeft(initial) { case ((accMergedChunks, accNewChunks, accSnapEqs), nextChunk) =>
-      /* accMergedChunks: already merged chunks
-       * accNewChunks: newly added chunks
-       * accSnapEqs: collected snapshot equalities
-       * nextChunk: current chunk from the sequence of new chunks/of chunks to merge into the
-       *           sequence of destination chunks
-       */
-
-      chunkSupporter.findMatchingChunk(accMergedChunks, nextChunk, v) match {
-        case Some(ch) =>
-          mergeChunks(ch, nextChunk, v) match {
-            case Some((newChunk, snapEq)) =>
-              (newChunk +: accMergedChunks.filterNot(_ == ch), newChunk +: accNewChunks, accSnapEqs + snapEq)
-            case None =>
-              (nextChunk +: accMergedChunks, nextChunk +: accNewChunks, accSnapEqs)
-          }
-        case None =>
-          (nextChunk +: accMergedChunks, nextChunk +: accNewChunks, accSnapEqs)
-      }
-    }
-  }
-
-  private def mergeChunks(chunk1: NonQuantifiedChunk, chunk2: NonQuantifiedChunk, v: Verifier) = (chunk1, chunk2) match {
-    case (BasicChunk(rid1, id1, args1, snap1, perm1), BasicChunk(_, _, _, snap2, perm2)) =>
-      val (combinedSnap, snapEq) = combineSnapshots(snap1, snap2, perm1, perm2, v)
-      Some(BasicChunk(rid1, id1, args1, combinedSnap, PermPlus(perm1, perm2)), snapEq)
-    case (_, _) => None
-  }
-
-  private def combineSnapshots(t1: Term, t2: Term, p1: Term, p2: Term, v: Verifier): (Term, Term) = {
-    val (tSnap, tSnapDef) =
-      (IsPositive(p1), IsPositive(p2)) match {
-        case (True(), b2) => (t1, Implies(b2, t1 === t2))
-        case (b1, True()) => (t2, Implies(b1, t2 === t1))
-        case (b1, b2) =>
-          val t3 = v.decider.fresh(t1.sort)
-          (t3,  And(Implies(b1, t3 === t1), Implies(b2, t3 === t2)))
-      }
-
-    (tSnap, tSnapDef)
-  }
-
-  @inline
-  private final def partition(h: Heap): (Seq[NonQuantifiedChunk], Seq[Chunk]) = {
-    var nonQuantifiedChunks = Seq[NonQuantifiedChunk]()
-    var otherChunks = Seq[Chunk]()
-
-    h.values foreach {
-      case ch: NonQuantifiedChunk => nonQuantifiedChunks +:= ch
-      case ch => otherChunks +:= ch
-    }
-
-    (nonQuantifiedChunks, otherChunks)
-  }
-
+/*
+ * This Source Code Form is subject to the terms of the Mozilla Public
+ * License, v. 2.0. If a copy of the MPL was not distributed with this
+ * file, You can obtain one at http://mozilla.org/MPL/2.0/.
+ */
+
+package viper.silicon.rules
+
+import viper.silicon.common.collections.immutable.InsertionOrderedSet
+import viper.silicon.interfaces.state._
+import viper.silicon.resources.{NonQuantifiedPropertyInterpreter, Resources}
+import viper.silicon.state._
+import viper.silicon.state.terms._
+import viper.silicon.state.terms.perms._
+import viper.silicon.verifier.Verifier
+
+trait StateConsolidationRules extends SymbolicExecutionRules {
+  def consolidate(s: State, v: Verifier): State
+  def consolidateIfRetrying(s: State, v: Verifier): State
+  def merge(h: Heap, ch: NonQuantifiedChunk, v: Verifier): Heap
+  def merge(h: Heap, newH: Heap, v: Verifier): Heap
+}
+
+object stateConsolidator extends StateConsolidationRules with Immutable {
+  
+  def consolidate(s: State, v: Verifier): State = {
+    v.decider.prover.comment("[state consolidation]")
+    v.decider.prover.saturate(Verifier.config.z3SaturationTimeouts.beforeIteration)
+
+    val heaps  = s.h +: s.reserveHeaps
+    val newHeaps = heaps.map { h =>
+      val (nonQuantifiedChunks, otherChunks) = partition(h)
+
+      var continue = false
+
+      var mergedChunks: Seq[NonQuantifiedChunk] = Nil
+      var destChunks: Seq[NonQuantifiedChunk] = Nil
+      var newChunks: Seq[NonQuantifiedChunk] = nonQuantifiedChunks
+
+      do {
+        val (_mergedChunks, _, snapEqs) = singleMerge(destChunks, newChunks, v)
+
+        snapEqs foreach v.decider.assume
+
+        mergedChunks = _mergedChunks
+        destChunks = Nil
+        newChunks = mergedChunks
+        continue = snapEqs.nonEmpty
+      } while (continue)
+
+      val allChunks = mergedChunks ++ otherChunks
+      val interpreter = new NonQuantifiedPropertyInterpreter(allChunks, v)
+
+      mergedChunks foreach { ch =>
+        val resource = Resources.resourceDescriptions(ch.resourceID)
+        v.decider.assume(interpreter.buildPathConditionsForChunk(ch, resource.instanceProperties))
+      }
+
+      Resources.resourceDescriptions foreach { case (id, desc) =>
+        v.decider.assume(interpreter.buildPathConditionsForResource(id, desc.staticProperties))
+        v.decider.assume(interpreter.buildPathConditionsForResource(id, desc.delayedProperties))
+      }
+
+      Heap(allChunks)
+    }
+
+    s.copy(h = newHeaps.head, reserveHeaps = newHeaps.tail)
+  }
+
+  def consolidateIfRetrying(s: State, v: Verifier): State =
+    if (s.retrying) consolidate(s, v)
+    else s
+
+  def merge(h: Heap, ch: NonQuantifiedChunk, v: Verifier): Heap = merge(h, Heap(Seq(ch)), v)
+
+  def merge(h: Heap, newH: Heap, v: Verifier): Heap = {
+    val (nonQuantifiedChunks, otherChunks) = partition(h)
+    val (newNonQuantifiedChunks, newOtherChunk) = partition(newH)
+    val (mergedChunks, newlyAddedChunks, snapEqs) = singleMerge(nonQuantifiedChunks, newNonQuantifiedChunks, v)
+
+    val interpreter = new NonQuantifiedPropertyInterpreter(mergedChunks, v)
+    Resources.resourceDescriptions foreach { case (rid, desc) =>
+      v.decider.assume(interpreter.buildPathConditionsForResource(rid, desc.staticProperties))
+    }
+    newlyAddedChunks foreach { ch =>
+      val resource = Resources.resourceDescriptions(ch.resourceID)
+      v.decider.assume(interpreter.buildPathConditionsForChunk(ch, resource.instanceProperties))
+    }
+    v.decider.assume(snapEqs)
+
+    Heap(mergedChunks ++ otherChunks ++ newOtherChunk)
+  }
+
+  private def singleMerge(destChunks: Seq[NonQuantifiedChunk], newChunks: Seq[NonQuantifiedChunk], v: Verifier)
+  : (Seq[NonQuantifiedChunk], Seq[NonQuantifiedChunk], InsertionOrderedSet[Term]) = {
+
+    // bookkeeper.heapMergeIterations += 1
+
+    val initial = (destChunks, Seq[NonQuantifiedChunk](), InsertionOrderedSet[Term]())
+
+    newChunks.foldLeft(initial) { case ((accMergedChunks, accNewChunks, accSnapEqs), nextChunk) =>
+      /* accMergedChunks: already merged chunks
+       * accNewChunks: newly added chunks
+       * accSnapEqs: collected snapshot equalities
+       * nextChunk: current chunk from the sequence of new chunks/of chunks to merge into the
+       *           sequence of destination chunks
+       */
+
+      chunkSupporter.findMatchingChunk(accMergedChunks, nextChunk, v) match {
+        case Some(ch) =>
+          mergeChunks(ch, nextChunk, v) match {
+            case Some((newChunk, snapEq)) =>
+              (newChunk +: accMergedChunks.filterNot(_ == ch), newChunk +: accNewChunks, accSnapEqs + snapEq)
+            case None =>
+              (nextChunk +: accMergedChunks, nextChunk +: accNewChunks, accSnapEqs)
+          }
+        case None =>
+          (nextChunk +: accMergedChunks, nextChunk +: accNewChunks, accSnapEqs)
+      }
+    }
+  }
+
+  private def mergeChunks(chunk1: NonQuantifiedChunk, chunk2: NonQuantifiedChunk, v: Verifier) = (chunk1, chunk2) match {
+    case (BasicChunk(rid1, id1, args1, snap1, perm1), BasicChunk(_, _, _, snap2, perm2)) =>
+      val (combinedSnap, snapEq) = combineSnapshots(snap1, snap2, perm1, perm2, v)
+      Some(BasicChunk(rid1, id1, args1, combinedSnap, PermPlus(perm1, perm2)), snapEq)
+    case (_, _) => None
+  }
+
+  private def combineSnapshots(t1: Term, t2: Term, p1: Term, p2: Term, v: Verifier): (Term, Term) = {
+    val (tSnap, tSnapDef) =
+      (IsPositive(p1), IsPositive(p2)) match {
+        case (True(), b2) => (t1, Implies(b2, t1 === t2))
+        case (b1, True()) => (t2, Implies(b1, t2 === t1))
+        case (b1, b2) =>
+          val t3 = v.decider.fresh(t1.sort)
+          (t3,  And(Implies(b1, t3 === t1), Implies(b2, t3 === t2)))
+      }
+
+    (tSnap, tSnapDef)
+  }
+
+  @inline
+  private final def partition(h: Heap): (Seq[NonQuantifiedChunk], Seq[Chunk]) = {
+    var nonQuantifiedChunks = Seq[NonQuantifiedChunk]()
+    var otherChunks = Seq[Chunk]()
+
+    h.values foreach {
+      case ch: NonQuantifiedChunk => nonQuantifiedChunks +:= ch
+      case ch => otherChunks +:= ch
+    }
+
+    (nonQuantifiedChunks, otherChunks)
+  }
+
 }