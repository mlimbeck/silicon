// This Source Code Form is subject to the terms of the Mozilla Public
// License, v. 2.0. If a copy of the MPL was not distributed with this
// file, You can obtain one at http://mozilla.org/MPL/2.0/.
//
// Copyright (c) 2011-2019 ETH Zurich.

package viper.silicon.rules

import viper.silicon.interfaces.{Failure, SiliconFailureContext, SiliconMappedCounterexample, SiliconNativeCounterexample, SiliconVariableCounterexample}
import viper.silicon.state.State
import viper.silicon.verifier.Verifier
import viper.silver.frontend.{MappedModel, NativeModel, VariablesModel}
import viper.silver.verifier.errors.ErrorWrapperWithExampleTransformer
import viper.silver.verifier.{Counterexample, CounterexampleTransformer, Model, VerificationError}

trait SymbolicExecutionRules {
  protected def createFailure(ve: VerificationError, v: Verifier, s: State, generateNewModel: Boolean = false): Failure = {
    if (s.retryLevel == 0 && !ve.isExpected) v.errorsReportedSoFar.incrementAndGet()
    var ceTrafo: Option[CounterexampleTransformer] = None
    val res = ve match {
      case ErrorWrapperWithExampleTransformer(wrapped, trafo) =>
        ceTrafo = Some(trafo)
        wrapped
      case _ => ve
    }
    val counterexample: Option[Counterexample] = if (v != null && Verifier.config.counterexample.toOption.isDefined) {
      if (generateNewModel || v.decider.hasModel) {
        v.decider.generateModel()
      }
<<<<<<< HEAD
      if (v.decider.isModelValid()) {
        val nativeModel = v.decider.getModel()
        val ce: Counterexample = Verifier.config.counterexample.toOption match {
          case Some(NativeModel) =>
=======
      val model = v.decider.getModel()
      if (model != null && !model.contains("model is not available")) {
        val nativeModel = Model(model)
        val ce_type = Verifier.config.counterexample()
        val ce: Counterexample = ce_type match {
          case NativeModel =>
>>>>>>> ea3fdf1a
            val oldHeaps = s.oldHeaps.map { case (label, heap) => label -> heap.values }
            SiliconNativeCounterexample(s.g, s.h.values, oldHeaps, nativeModel)
          case VariablesModel =>
            SiliconVariableCounterexample(s.g, nativeModel)
          case MappedModel =>
            SiliconMappedCounterexample(s.g, s.h.values, s.oldHeaps, nativeModel)
        }
        val finalCE = ceTrafo match {
          case Some(trafo) => trafo.f(ce)
          case _ => ce
        }
        Some(finalCE)
      } else None
    } else None

    val branchconditions = if (Verifier.config.enableBranchconditionReporting()) {
      v.decider.pcs.branchConditionExps.flatten
        .filterNot(e => e.isInstanceOf[viper.silver.ast.TrueLit]) /* remove "true" bcs introduced by viper.silicon.utils.ast.BigAnd */
        .sortBy(_.pos match {
          /* Order branchconditions according to source position */
          case pos: viper.silver.ast.HasLineColumn => (pos.line, pos.column)
          case _ => (-1, -1)
        })
    } else Seq()
    res.failureContexts = Seq(SiliconFailureContext(branchconditions, counterexample))
    Failure(res, v.reportFurtherErrors())

  }
}<|MERGE_RESOLUTION|>--- conflicted
+++ resolved
@@ -27,19 +27,11 @@
       if (generateNewModel || v.decider.hasModel) {
         v.decider.generateModel()
       }
-<<<<<<< HEAD
       if (v.decider.isModelValid()) {
         val nativeModel = v.decider.getModel()
-        val ce: Counterexample = Verifier.config.counterexample.toOption match {
-          case Some(NativeModel) =>
-=======
-      val model = v.decider.getModel()
-      if (model != null && !model.contains("model is not available")) {
-        val nativeModel = Model(model)
         val ce_type = Verifier.config.counterexample()
         val ce: Counterexample = ce_type match {
           case NativeModel =>
->>>>>>> ea3fdf1a
             val oldHeaps = s.oldHeaps.map { case (label, heap) => label -> heap.values }
             SiliconNativeCounterexample(s.g, s.h.values, oldHeaps, nativeModel)
           case VariablesModel =>
