--- conflicted
+++ resolved
@@ -7,16 +7,8 @@
 package viper.silicon.state
 
 import viper.silicon.common.Mergeable
-<<<<<<< HEAD
-import viper.silicon.{Map, Stack}
-import viper.silver.ast
-import viper.silver.cfg.silver.SilverCfg
-import viper.silicon.common.collections.immutable.InsertionOrderedSet
-import viper.silicon.interfaces.state.NonQuantifiedChunk
-=======
 import viper.silicon.common.collections.immutable.InsertionOrderedSet
 import viper.silicon.decider.RecordedPathConditions
->>>>>>> 6aeceef7
 import viper.silicon.rules.SnapshotMapDefinition
 import viper.silicon.state.State.OldHeaps
 import viper.silicon.state.terms.{Term, Var}
@@ -59,12 +51,6 @@
                        heuristicsDepth: Int = 0,
                        triggerAction: AnyRef = null,
 
-<<<<<<< HEAD
-                       recordEffects: Boolean = false,
-                       consumedChunks: Stack[Seq[(Stack[Term], NonQuantifiedChunk)]] = Nil,
-
-=======
->>>>>>> 6aeceef7
                        qpFields: InsertionOrderedSet[ast.Field] = InsertionOrderedSet.empty,
                        qpPredicates: InsertionOrderedSet[ast.Predicate] = InsertionOrderedSet.empty,
                        smCache: Map[Seq[QuantifiedChunk], (SnapshotMapDefinition, Term)] = Map.empty,
