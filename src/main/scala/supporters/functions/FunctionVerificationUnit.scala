--- conflicted
+++ resolved
@@ -1,322 +1,318 @@
-// This Source Code Form is subject to the terms of the Mozilla Public
-// License, v. 2.0. If a copy of the MPL was not distributed with this
-// file, You can obtain one at http://mozilla.org/MPL/2.0/.
-//
-// Copyright (c) 2011-2019 ETH Zurich.
-
-package viper.silicon.supporters.functions
-
-import com.typesafe.scalalogging.Logger
-import viper.silver.ast
-import viper.silver.ast.utility.Functions
-import viper.silver.components.StatefulComponent
-import viper.silver.verifier.errors.{ContractNotWellformed, FunctionNotWellformed, PostconditionViolated}
-<<<<<<< HEAD
-import viper.silicon.{Map, toMap}
-=======
-import viper.silicon.{Map, Stack, SymbExLogger, toMap}
->>>>>>> 8cf42582
-import viper.silicon.interfaces.decider.ProverLike
-import viper.silicon.interfaces._
-import viper.silicon.state._
-import viper.silicon.state.State.OldHeaps
-import viper.silicon.state.terms._
-import viper.silicon.state.terms.predef.`?s`
-import viper.silicon.common.collections.immutable.InsertionOrderedSet
-import viper.silicon.decider.Decider
-import viper.silicon.logger.SymbExLogger
-import viper.silicon.rules.{consumer, evaluator, executionFlowController, producer}
-import viper.silicon.verifier.{Verifier, VerifierComponent}
-import viper.silicon.utils.{freshSnap, toSf}
-
-trait FunctionVerificationUnit[SO, SY, AX]
-    extends VerifyingPreambleContributor[SO, SY, AX, ast.Function]
-
-trait DefaultFunctionVerificationUnitProvider extends VerifierComponent { v: Verifier =>
-  def logger: Logger
-  def decider: Decider
-  def symbolConverter: SymbolConverter
-
-  private case class Phase1Data(sPre: State, bcsPre: Stack[Term], pcsPre: InsertionOrderedSet[Term])
-
-  object functionsSupporter
-      extends FunctionVerificationUnit[Sort, Decl, Term]
-         with StatefulComponent {
-
-    import producer._
-    import consumer._
-    import evaluator._
-
-    private var program: ast.Program = _
-    private var functionData: Map[ast.Function, FunctionData] = Map.empty
-    private var emittedFunctionAxioms: Vector[Term] = Vector.empty
-    private var freshVars: Vector[Var] = Vector.empty
-    private var postConditionAxioms: Vector[Term] = Vector.empty
-
-    private val expressionTranslator = {
-      def resolutionFailureMessage(exp: ast.Positioned, data: FunctionData): String = (
-          s"Could not resolve expression $exp (${exp.pos}) during the axiomatisation of "
-        + s"function ${data.programFunction.name}. This typically happens if the expression is on "
-        +  "an infeasible path, i.e. is dead code. The unresolved expression will be replaced by "
-        +  "a fresh symbol, i.e. an arbitrary value.")
-
-      def stopOnResolutionFailure(exp: ast.Positioned, data: FunctionData): Boolean = false
-
-      new HeapAccessReplacingExpressionTranslator(
-        symbolConverter, fresh, resolutionFailureMessage, stopOnResolutionFailure, reporter)
-    }
-
-    def units = functionData.keys.toSeq
-
-    /* Preamble contribution */
-
-    /** Wrapper around `v.decider.fresh` that records the newly introduced variable, such that
-      * these can later on (after the analysis and/or the verification phase) be declared to
-      * the other verifiers.
-      */
-    private def fresh(id: String, sort: Sort): Var = {
-      val x = v.decider.fresh(id, sort)
-      freshVars = freshVars :+ x
-
-      x
-    }
-
-    def analyze(program: ast.Program) {
-      this.program = program
-
-      val heights = Functions.heights(program).toSeq.sortBy(_._2).reverse
-
-      functionData = toMap(
-        heights.map { case (func, height) =>
-          val quantifiedFields = InsertionOrderedSet(ast.utility.QuantifiedPermissions.quantifiedFields(func, program))
-          val data = new FunctionData(func, height, quantifiedFields, program)(symbolConverter, expressionTranslator,
-                                      identifierFactory, pred => Verifier.predicateData(pred), Verifier.config)
-          func -> data})
-
-      /* TODO: FunctionData and HeapAccessReplacingExpressionTranslator depend
-       *       on each other. Refactor s.t. this delayed assignment is no
-       *       longer needed.
-       */
-      expressionTranslator.functionData = functionData
-    }
-
-    def emitAxiomsAfterAnalysis(): Unit = {
-      /* No axioms need to be emitted before function verification starts */
-    }
-
-    /* Function supporter generates no sorts during program analysis */
-    val sortsAfterAnalysis: Iterable[Sort] = Seq.empty
-    def declareSortsAfterAnalysis(sink: ProverLike): Unit = ()
-
-    private def generateFunctionSymbolsAfterAnalysis: Iterable[Either[String, Decl]] = (
-         Seq(Left("Declaring symbols related to program functions (from program analysis)"))
-      ++ functionData.values.flatMap(data =>
-            Seq(data.function, data.limitedFunction, data.statelessFunction).map(FunctionDecl)
-         ).map(Right(_))
-    )
-
-    def symbolsAfterAnalysis: Iterable[Decl] =
-      (generateFunctionSymbolsAfterAnalysis collect { case Right(decl) => decl }) ++ Seq(ConstDecl(`?s`))
-
-    def declareSymbolsAfterAnalysis(sink: ProverLike): Unit = {
-      generateFunctionSymbolsAfterAnalysis foreach {
-        case Left(comment) => sink.comment(comment)
-        case Right(decl) => sink.declare(decl)
-      }
-
-      sink.comment("Snapshot variable to be used during function verification")
-      sink.declare(ConstDecl(`?s`))
-
-      /* The analysis phase should not have introduced any fresh (via decider.fresh)
-       * variables. If it needs to, freshVars might need to be reset after the
-       * analysis phase/before the verification phase.
-       */
-      assert(freshVars.isEmpty)
-    }
-
-    /* Function supporter generates no axioms during program analysis */
-    val axiomsAfterAnalysis: Iterable[Term] = Seq.empty
-    def emitAxiomsAfterAnalysis(sink: ProverLike): Unit = ()
-
-    def updateGlobalStateAfterAnalysis(): Unit = {
-      Verifier.functionData = functionData
-    }
-
-    def getPostConditionAxioms() = this.postConditionAxioms
-
-    /* Verification and subsequent preamble contribution */
-
-    def verify(sInit: State, function: ast.Function): Seq[VerificationResult] = {
-      val comment = ("-" * 10) + " FUNCTION " + function.name + ("-" * 10)
-      logger.debug(s"\n\n$comment\n")
-      decider.prover.comment(comment)
-
-	    SymbExLogger.openMemberScope(function, null, v.decider.pcs)
-
-      val data = functionData(function)
-      data.formalArgs.values foreach (v => decider.prover.declare(ConstDecl(v)))
-      decider.prover.declare(ConstDecl(data.formalResult))
-
-      val res = Seq(handleFunction(sInit, function))
-      SymbExLogger.closeMemberScope()
-      res
-    }
-
-    private def handleFunction(sInit: State, function: ast.Function): VerificationResult = {
-      val data = functionData(function)
-      val s = sInit.copy(functionRecorder = ActualFunctionRecorder(data), conservingSnapshotGeneration = true)
-
-      /* Phase 1: Check well-definedness of the specifications */
-      checkSpecificationWelldefinedness(s, function) match {
-        case (result1: FatalResult, _) =>
-          data.verificationFailures = data.verificationFailures :+ result1
-
-          result1
-
-        case (result1, phase1data) =>
-          emitAndRecordFunctionAxioms(data.limitedAxiom)
-          emitAndRecordFunctionAxioms(data.triggerAxiom)
-          emitAndRecordFunctionAxioms(data.postAxiom.toSeq: _*)
-          this.postConditionAxioms = this.postConditionAxioms ++ data.postAxiom.toSeq
-
-          if (function.body.isEmpty)
-            result1
-          else {
-            /* Phase 2: Verify the function's postcondition */
-            val result2 = verify(function, phase1data)
-
-            result2 match {
-              case fatalResult: FatalResult =>
-                data.verificationFailures = data.verificationFailures :+ fatalResult
-              case _ =>
-                emitAndRecordFunctionAxioms(data.definitionalAxiom.toSeq: _*)
-            }
-
-            result1 && result2
-          }
-      }
-    }
-
-    private def checkSpecificationWelldefinedness(sInit: State, function: ast.Function)
-                                                 : (VerificationResult, Seq[Phase1Data]) = {
-
-      val comment = ("-" * 5) + " Well-definedness of specifications " + ("-" * 5)
-      logger.debug(s"\n\n$comment\n")
-      decider.prover.comment(comment)
-
-      val data = functionData(function)
-      val pres = function.pres
-      val posts = function.posts
-      val g = Store(data.formalArgs + (function.result -> data.formalResult))
-      val s = sInit.copy(g = g, h = Heap(), oldHeaps = OldHeaps())
-
-      var phase1Data: Seq[Phase1Data] = Vector.empty
-      var recorders: Seq[FunctionRecorder] = Vector.empty
-
-      val result = executionFlowController.locally(s, v)((s0, _) => {
-        val preMark = decider.setPathConditionMark()
-        produces(s0, toSf(`?s`), pres, ContractNotWellformed, v)((s1, _) => {
-          val relevantPathConditionStack = decider.pcs.after(preMark)
-          phase1Data :+= Phase1Data(s1, relevantPathConditionStack.branchConditions, relevantPathConditionStack.assumptions)
-          // The postcondition must be produced with a fresh snapshot (different from `?s`) because
-          // the postcondition's snapshot structure is most likely different than that of the
-          // precondition
-          produces(s1, freshSnap, posts, ContractNotWellformed, v)((s2, _) => {
-            recorders :+= s2.functionRecorder
-            Success()})})})
-
-      data.advancePhase(recorders)
-
-      (result, phase1Data)
-    }
-
-    private def verify(function: ast.Function, phase1data: Seq[Phase1Data])
-                      : VerificationResult = {
-
-      val comment = ("-" * 5) + " Verification of function body and postcondition " + ("-" * 5)
-      logger.debug(s"\n\n$comment\n")
-      decider.prover.comment(comment)
-
-      val data = functionData(function)
-      val posts = function.posts
-      val body = function.body.get /* NOTE: Only non-abstract functions are expected! */
-      val postconditionViolated = (offendingNode: ast.Exp) => PostconditionViolated(offendingNode, function)
-
-      var recorders: Seq[FunctionRecorder] = Vector.empty
-
-      val result = phase1data.foldLeft(Success(): VerificationResult) {
-        case (fatalResult: FatalResult, _) => fatalResult
-        case (intermediateResult, Phase1Data(sPre, bcsPre, pcsPre)) =>
-          intermediateResult && executionFlowController.locally(sPre, v)((s1, _) => {
-            decider.setCurrentBranchCondition(And(bcsPre))
-            decider.assume(pcsPre)
-            v.decider.prover.saturate(Verifier.config.z3SaturationTimeouts.afterContract)
-            eval(s1, body, FunctionNotWellformed(function), v)((s2, tBody, _) => {
-              decider.assume(data.formalResult === tBody)
-              consumes(s2, posts, postconditionViolated, v)((s3, _, _) => {
-                recorders :+= s3.functionRecorder
-                Success()})})})}
-
-      data.advancePhase(recorders)
-
-      result
-    }
-
-    private def emitAndRecordFunctionAxioms(axiom: Term*): Unit = {
-      axiom foreach decider.prover.assume
-      emittedFunctionAxioms = emittedFunctionAxioms ++ axiom
-    }
-
-    private def generateFunctionSymbolsAfterVerification: Iterable[Either[String, Decl]] = {
-      // TODO: It can currently happen that a pTaken macro (see QuantifiedChunkSupporter, def removePermissions)
-      //       is recorded as a fresh macro before a snapshot map that is used in the macro definition (body)
-      //       is recorded, which will yield a Z3 syntax error (undeclared symbol). To work around this,
-      //       macros are declared last. This work-around shouldn't be necessary, though.
-      val (macroDecls, otherDecls) =
-        functionData.values.flatMap(_.getFreshSymbolsAcrossAllPhases).partition(_.isInstanceOf[MacroDecl])
-
-      Seq(Left("Declaring symbols related to program functions (from verification)")) ++
-        otherDecls.map(Right(_)) ++
-        macroDecls.map(Right(_))
-    }
-
-    /* Function supporter generates no additional sorts during verification */
-    val sortsAfterVerification: Iterable[Sort] = Seq.empty
-    def declareSortsAfterVerification(sink: ProverLike): Unit = ()
-
-    val symbolsAfterVerification: Iterable[Decl] =
-      generateFunctionSymbolsAfterVerification collect { case Right(f) => f }
-
-    def declareSymbolsAfterVerification(sink: ProverLike): Unit = {
-      generateFunctionSymbolsAfterVerification foreach {
-        case Left(comment) => sink.comment(comment)
-        case Right(decl) => sink.declare(decl)
-      }
-
-      freshVars foreach (x => sink.declare(ConstDecl(x)))
-    }
-
-    val axiomsAfterVerification: Iterable[Term] = emittedFunctionAxioms
-
-    def emitAxiomsAfterVerification(sink: ProverLike): Unit = {
-      emittedFunctionAxioms foreach sink.assume
-    }
-
-    def contributeToGlobalStateAfterVerification(): Unit = {
-      Verifier.functionData = functionData
-    }
-
-    /* Lifetime */
-
-    def start(): Unit = {}
-
-    def reset() {
-      program = null
-      functionData = Map.empty
-      emittedFunctionAxioms = Vector.empty
-      freshVars = Vector.empty
-    }
-
-    def stop() {}
-  }
-}
+// This Source Code Form is subject to the terms of the Mozilla Public
+// License, v. 2.0. If a copy of the MPL was not distributed with this
+// file, You can obtain one at http://mozilla.org/MPL/2.0/.
+//
+// Copyright (c) 2011-2019 ETH Zurich.
+
+package viper.silicon.supporters.functions
+
+import com.typesafe.scalalogging.Logger
+import viper.silver.ast
+import viper.silver.ast.utility.Functions
+import viper.silver.components.StatefulComponent
+import viper.silver.verifier.errors.{ContractNotWellformed, FunctionNotWellformed, PostconditionViolated}
+import viper.silicon.{Map, Stack, toMap}
+import viper.silicon.interfaces.decider.ProverLike
+import viper.silicon.interfaces._
+import viper.silicon.state._
+import viper.silicon.state.State.OldHeaps
+import viper.silicon.state.terms._
+import viper.silicon.state.terms.predef.`?s`
+import viper.silicon.common.collections.immutable.InsertionOrderedSet
+import viper.silicon.decider.Decider
+import viper.silicon.logger.SymbExLogger
+import viper.silicon.rules.{consumer, evaluator, executionFlowController, producer}
+import viper.silicon.verifier.{Verifier, VerifierComponent}
+import viper.silicon.utils.{freshSnap, toSf}
+
+trait FunctionVerificationUnit[SO, SY, AX]
+    extends VerifyingPreambleContributor[SO, SY, AX, ast.Function]
+
+trait DefaultFunctionVerificationUnitProvider extends VerifierComponent { v: Verifier =>
+  def logger: Logger
+  def decider: Decider
+  def symbolConverter: SymbolConverter
+
+  private case class Phase1Data(sPre: State, bcsPre: Stack[Term], pcsPre: InsertionOrderedSet[Term])
+
+  object functionsSupporter
+      extends FunctionVerificationUnit[Sort, Decl, Term]
+         with StatefulComponent {
+
+    import producer._
+    import consumer._
+    import evaluator._
+
+    private var program: ast.Program = _
+    private var functionData: Map[ast.Function, FunctionData] = Map.empty
+    private var emittedFunctionAxioms: Vector[Term] = Vector.empty
+    private var freshVars: Vector[Var] = Vector.empty
+    private var postConditionAxioms: Vector[Term] = Vector.empty
+
+    private val expressionTranslator = {
+      def resolutionFailureMessage(exp: ast.Positioned, data: FunctionData): String = (
+          s"Could not resolve expression $exp (${exp.pos}) during the axiomatisation of "
+        + s"function ${data.programFunction.name}. This typically happens if the expression is on "
+        +  "an infeasible path, i.e. is dead code. The unresolved expression will be replaced by "
+        +  "a fresh symbol, i.e. an arbitrary value.")
+
+      def stopOnResolutionFailure(exp: ast.Positioned, data: FunctionData): Boolean = false
+
+      new HeapAccessReplacingExpressionTranslator(
+        symbolConverter, fresh, resolutionFailureMessage, stopOnResolutionFailure, reporter)
+    }
+
+    def units = functionData.keys.toSeq
+
+    /* Preamble contribution */
+
+    /** Wrapper around `v.decider.fresh` that records the newly introduced variable, such that
+      * these can later on (after the analysis and/or the verification phase) be declared to
+      * the other verifiers.
+      */
+    private def fresh(id: String, sort: Sort): Var = {
+      val x = v.decider.fresh(id, sort)
+      freshVars = freshVars :+ x
+
+      x
+    }
+
+    def analyze(program: ast.Program) {
+      this.program = program
+
+      val heights = Functions.heights(program).toSeq.sortBy(_._2).reverse
+
+      functionData = toMap(
+        heights.map { case (func, height) =>
+          val quantifiedFields = InsertionOrderedSet(ast.utility.QuantifiedPermissions.quantifiedFields(func, program))
+          val data = new FunctionData(func, height, quantifiedFields, program)(symbolConverter, expressionTranslator,
+                                      identifierFactory, pred => Verifier.predicateData(pred), Verifier.config)
+          func -> data})
+
+      /* TODO: FunctionData and HeapAccessReplacingExpressionTranslator depend
+       *       on each other. Refactor s.t. this delayed assignment is no
+       *       longer needed.
+       */
+      expressionTranslator.functionData = functionData
+    }
+
+    def emitAxiomsAfterAnalysis(): Unit = {
+      /* No axioms need to be emitted before function verification starts */
+    }
+
+    /* Function supporter generates no sorts during program analysis */
+    val sortsAfterAnalysis: Iterable[Sort] = Seq.empty
+    def declareSortsAfterAnalysis(sink: ProverLike): Unit = ()
+
+    private def generateFunctionSymbolsAfterAnalysis: Iterable[Either[String, Decl]] = (
+         Seq(Left("Declaring symbols related to program functions (from program analysis)"))
+      ++ functionData.values.flatMap(data =>
+            Seq(data.function, data.limitedFunction, data.statelessFunction).map(FunctionDecl)
+         ).map(Right(_))
+    )
+
+    def symbolsAfterAnalysis: Iterable[Decl] =
+      (generateFunctionSymbolsAfterAnalysis collect { case Right(decl) => decl }) ++ Seq(ConstDecl(`?s`))
+
+    def declareSymbolsAfterAnalysis(sink: ProverLike): Unit = {
+      generateFunctionSymbolsAfterAnalysis foreach {
+        case Left(comment) => sink.comment(comment)
+        case Right(decl) => sink.declare(decl)
+      }
+
+      sink.comment("Snapshot variable to be used during function verification")
+      sink.declare(ConstDecl(`?s`))
+
+      /* The analysis phase should not have introduced any fresh (via decider.fresh)
+       * variables. If it needs to, freshVars might need to be reset after the
+       * analysis phase/before the verification phase.
+       */
+      assert(freshVars.isEmpty)
+    }
+
+    /* Function supporter generates no axioms during program analysis */
+    val axiomsAfterAnalysis: Iterable[Term] = Seq.empty
+    def emitAxiomsAfterAnalysis(sink: ProverLike): Unit = ()
+
+    def updateGlobalStateAfterAnalysis(): Unit = {
+      Verifier.functionData = functionData
+    }
+
+    def getPostConditionAxioms() = this.postConditionAxioms
+
+    /* Verification and subsequent preamble contribution */
+
+    def verify(sInit: State, function: ast.Function): Seq[VerificationResult] = {
+      val comment = ("-" * 10) + " FUNCTION " + function.name + ("-" * 10)
+      logger.debug(s"\n\n$comment\n")
+      decider.prover.comment(comment)
+
+	    SymbExLogger.openMemberScope(function, null, v.decider.pcs)
+
+      val data = functionData(function)
+      data.formalArgs.values foreach (v => decider.prover.declare(ConstDecl(v)))
+      decider.prover.declare(ConstDecl(data.formalResult))
+
+      val res = Seq(handleFunction(sInit, function))
+      SymbExLogger.closeMemberScope()
+      res
+    }
+
+    private def handleFunction(sInit: State, function: ast.Function): VerificationResult = {
+      val data = functionData(function)
+      val s = sInit.copy(functionRecorder = ActualFunctionRecorder(data), conservingSnapshotGeneration = true)
+
+      /* Phase 1: Check well-definedness of the specifications */
+      checkSpecificationWelldefinedness(s, function) match {
+        case (result1: FatalResult, _) =>
+          data.verificationFailures = data.verificationFailures :+ result1
+
+          result1
+
+        case (result1, phase1data) =>
+          emitAndRecordFunctionAxioms(data.limitedAxiom)
+          emitAndRecordFunctionAxioms(data.triggerAxiom)
+          emitAndRecordFunctionAxioms(data.postAxiom.toSeq: _*)
+          this.postConditionAxioms = this.postConditionAxioms ++ data.postAxiom.toSeq
+
+          if (function.body.isEmpty)
+            result1
+          else {
+            /* Phase 2: Verify the function's postcondition */
+            val result2 = verify(function, phase1data)
+
+            result2 match {
+              case fatalResult: FatalResult =>
+                data.verificationFailures = data.verificationFailures :+ fatalResult
+              case _ =>
+                emitAndRecordFunctionAxioms(data.definitionalAxiom.toSeq: _*)
+            }
+
+            result1 && result2
+          }
+      }
+    }
+
+    private def checkSpecificationWelldefinedness(sInit: State, function: ast.Function)
+                                                 : (VerificationResult, Seq[Phase1Data]) = {
+
+      val comment = ("-" * 5) + " Well-definedness of specifications " + ("-" * 5)
+      logger.debug(s"\n\n$comment\n")
+      decider.prover.comment(comment)
+
+      val data = functionData(function)
+      val pres = function.pres
+      val posts = function.posts
+      val g = Store(data.formalArgs + (function.result -> data.formalResult))
+      val s = sInit.copy(g = g, h = Heap(), oldHeaps = OldHeaps())
+
+      var phase1Data: Seq[Phase1Data] = Vector.empty
+      var recorders: Seq[FunctionRecorder] = Vector.empty
+
+      val result = executionFlowController.locally(s, v)((s0, _) => {
+        val preMark = decider.setPathConditionMark()
+        produces(s0, toSf(`?s`), pres, ContractNotWellformed, v)((s1, _) => {
+          val relevantPathConditionStack = decider.pcs.after(preMark)
+          phase1Data :+= Phase1Data(s1, relevantPathConditionStack.branchConditions, relevantPathConditionStack.assumptions)
+          // The postcondition must be produced with a fresh snapshot (different from `?s`) because
+          // the postcondition's snapshot structure is most likely different than that of the
+          // precondition
+          produces(s1, freshSnap, posts, ContractNotWellformed, v)((s2, _) => {
+            recorders :+= s2.functionRecorder
+            Success()})})})
+
+      data.advancePhase(recorders)
+
+      (result, phase1Data)
+    }
+
+    private def verify(function: ast.Function, phase1data: Seq[Phase1Data])
+                      : VerificationResult = {
+
+      val comment = ("-" * 5) + " Verification of function body and postcondition " + ("-" * 5)
+      logger.debug(s"\n\n$comment\n")
+      decider.prover.comment(comment)
+
+      val data = functionData(function)
+      val posts = function.posts
+      val body = function.body.get /* NOTE: Only non-abstract functions are expected! */
+      val postconditionViolated = (offendingNode: ast.Exp) => PostconditionViolated(offendingNode, function)
+
+      var recorders: Seq[FunctionRecorder] = Vector.empty
+
+      val result = phase1data.foldLeft(Success(): VerificationResult) {
+        case (fatalResult: FatalResult, _) => fatalResult
+        case (intermediateResult, Phase1Data(sPre, bcsPre, pcsPre)) =>
+          intermediateResult && executionFlowController.locally(sPre, v)((s1, _) => {
+            decider.setCurrentBranchCondition(And(bcsPre))
+            decider.assume(pcsPre)
+            v.decider.prover.saturate(Verifier.config.z3SaturationTimeouts.afterContract)
+            eval(s1, body, FunctionNotWellformed(function), v)((s2, tBody, _) => {
+              decider.assume(data.formalResult === tBody)
+              consumes(s2, posts, postconditionViolated, v)((s3, _, _) => {
+                recorders :+= s3.functionRecorder
+                Success()})})})}
+
+      data.advancePhase(recorders)
+
+      result
+    }
+
+    private def emitAndRecordFunctionAxioms(axiom: Term*): Unit = {
+      axiom foreach decider.prover.assume
+      emittedFunctionAxioms = emittedFunctionAxioms ++ axiom
+    }
+
+    private def generateFunctionSymbolsAfterVerification: Iterable[Either[String, Decl]] = {
+      // TODO: It can currently happen that a pTaken macro (see QuantifiedChunkSupporter, def removePermissions)
+      //       is recorded as a fresh macro before a snapshot map that is used in the macro definition (body)
+      //       is recorded, which will yield a Z3 syntax error (undeclared symbol). To work around this,
+      //       macros are declared last. This work-around shouldn't be necessary, though.
+      val (macroDecls, otherDecls) =
+        functionData.values.flatMap(_.getFreshSymbolsAcrossAllPhases).partition(_.isInstanceOf[MacroDecl])
+
+      Seq(Left("Declaring symbols related to program functions (from verification)")) ++
+        otherDecls.map(Right(_)) ++
+        macroDecls.map(Right(_))
+    }
+
+    /* Function supporter generates no additional sorts during verification */
+    val sortsAfterVerification: Iterable[Sort] = Seq.empty
+    def declareSortsAfterVerification(sink: ProverLike): Unit = ()
+
+    val symbolsAfterVerification: Iterable[Decl] =
+      generateFunctionSymbolsAfterVerification collect { case Right(f) => f }
+
+    def declareSymbolsAfterVerification(sink: ProverLike): Unit = {
+      generateFunctionSymbolsAfterVerification foreach {
+        case Left(comment) => sink.comment(comment)
+        case Right(decl) => sink.declare(decl)
+      }
+
+      freshVars foreach (x => sink.declare(ConstDecl(x)))
+    }
+
+    val axiomsAfterVerification: Iterable[Term] = emittedFunctionAxioms
+
+    def emitAxiomsAfterVerification(sink: ProverLike): Unit = {
+      emittedFunctionAxioms foreach sink.assume
+    }
+
+    def contributeToGlobalStateAfterVerification(): Unit = {
+      Verifier.functionData = functionData
+    }
+
+    /* Lifetime */
+
+    def start(): Unit = {}
+
+    def reset() {
+      program = null
+      functionData = Map.empty
+      emittedFunctionAxioms = Vector.empty
+      freshVars = Vector.empty
+    }
+
+    def stop() {}
+  }
+}