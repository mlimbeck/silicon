--- conflicted
+++ resolved
@@ -1,81 +1,3 @@
-<<<<<<< HEAD
-// This Source Code Form is subject to the terms of the Mozilla Public
-// License, v. 2.0. If a copy of the MPL was not distributed with this
-// file, You can obtain one at http://mozilla.org/MPL/2.0/.
-//
-// Copyright (c) 2011-2019 ETH Zurich.
-
-package viper.silicon.verifier
-
-import com.typesafe.scalalogging.Logger
-import org.slf4j.LoggerFactory
-import viper.silver.components.StatefulComponent
-import viper.silicon.{utils, _}
-import viper.silicon.decider.{DefaultDeciderProvider, TermToSMTLib2Converter}
-import viper.silicon.state._
-import viper.silicon.state.terms.{AxiomRewriter, TriggerGenerator}
-import viper.silicon.supporters._
-import viper.silicon.reporting.DefaultStateFormatter
-import viper.silicon.utils.Counter
-
-import scala.collection.mutable
-
-/** `uniqueId` is expected to meet the following requirements:
-  *   1. unique across all instances of BaseVerifier
-  *   2. usable in directory or file names
-  *   3. usable in prover symbol names
-  */
-abstract class BaseVerifier(val config: Config,
-                            val uniqueId: String)
-    extends utils.NoOpStatefulComponent
-       with Verifier
-       with DefaultDeciderProvider {
-
-  val logger: Logger =
-    Logger(LoggerFactory.getLogger(s"${this.getClass.getName}-$uniqueId"))
-
-  private val counters = mutable.Map[AnyRef, Counter]()
-
-  def counter(id: AnyRef): Counter = {
-    counters.getOrElseUpdate(id, new Counter())
-  }
-
-//  /*protected*/ val bookkeeper = new Bookkeeper(config, uniqueId)
-  val stateFormatter = new DefaultStateFormatter()
-  val symbolConverter = new DefaultSymbolConverter()
-  val termConverter = new TermToSMTLib2Converter(/*bookkeeper*/)
-  val domainTranslator = new DefaultDomainsTranslator()
-  val identifierFactory = new DefaultIdentifierFactory(uniqueId)
-  val triggerGenerator = new TriggerGenerator()
-  val axiomRewriter = new AxiomRewriter(new utils.Counter()/*, bookkeeper.logfiles(s"axiomRewriter")*/, triggerGenerator)
-  val quantifierSupporter = new DefaultQuantifierSupporter(triggerGenerator)
-  val snapshotSupporter = new DefaultSnapshotSupporter(symbolConverter)
-
-  private val statefulSubcomponents = List[StatefulComponent](
-//    bookkeeper,
-    decider,
-    termConverter,
-    identifierFactory)
-
-  /* Lifetime */
-
-  override def start(): Unit = {
-    super.start()
-    statefulSubcomponents foreach (_.start())
-  }
-
-  override def reset(): Unit = {
-    super.reset()
-    statefulSubcomponents foreach (_.reset())
-    counters.clear()
-  }
-
-  override def stop(): Unit = {
-    super.stop()
-    statefulSubcomponents foreach (_.stop())
-  }
-}
-=======
 // This Source Code Form is subject to the terms of the Mozilla Public
 // License, v. 2.0. If a copy of the MPL was not distributed with this
 // file, You can obtain one at http://mozilla.org/MPL/2.0/.
@@ -165,5 +87,4 @@
     super.stop()
     statefulSubcomponents foreach (_.stop())
   }
-}
->>>>>>> a5b8f3b3
+}