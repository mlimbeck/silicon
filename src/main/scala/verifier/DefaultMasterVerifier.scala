--- conflicted
+++ resolved
@@ -240,11 +240,9 @@
 
     val verificationTaskFutures: Seq[Future[Seq[VerificationResult]]] =
       program.methods.filterNot(excludeMethod).map(method => {
-<<<<<<< HEAD
-        val s = createInitialState(method, program).copy(parallelizeBranches = Verifier.config.parallelizeBranches()) /* [BRANCH-PARALLELISATION] */
-=======
-        val s = createInitialState(method, program, functionData, predicateData)/*.copy(parallelizeBranches = true)*/ /* [BRANCH-PARALLELISATION] */
->>>>>>> 6ab15930
+
+        val s = createInitialState(method, program, functionData, predicateData).copy(parallelizeBranches =
+          Verifier.config.parallelizeBranches()) /* [BRANCH-PARALLELISATION] */
 
         _verificationPoolManager.queueVerificationTask(v => {
           val startTime = System.currentTimeMillis()
@@ -257,11 +255,7 @@
           setErrorScope(results, method)
         })
       }) ++ cfgs.map(cfg => {
-<<<<<<< HEAD
-        val s = createInitialState(cfg, program).copy(parallelizeBranches = Verifier.config.parallelizeBranches()) /* [BRANCH-PARALLELISATION] */
-=======
-        val s = createInitialState(cfg, program, functionData, predicateData)/*.copy(parallelizeBranches = true)*/ /* [BRANCH-PARALLELISATION] */
->>>>>>> 6ab15930
+        val s = createInitialState(cfg, program, functionData, predicateData).copy(parallelizeBranches = true) /* [BRANCH-PARALLELISATION] */
 
         _verificationPoolManager.queueVerificationTask(v => {
           val startTime = System.currentTimeMillis()
